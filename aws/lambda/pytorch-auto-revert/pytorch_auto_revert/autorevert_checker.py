--- conflicted
+++ resolved
@@ -346,20 +346,15 @@
                     # No older commit with same normalized job name found
                     continue
 
-<<<<<<< HEAD
+                # Ensure the oldest commit has stable signal (no running jobs)
+                if last_commit_with_same_job.has_pending_jobs:
+                    continue
+
                 if any(
                     j.classification_rule == failure_rule and j.conclusion == "failure"
                     for j in last_same_jobs
                 ):
                     # Baseline already exhibits the same failure on this job -> not a commit-caused regression
-=======
-                # Ensure the oldest commit has stable signal (no running jobs)
-                if last_commit_with_same_job.has_pending_jobs:
-                    continue
-
-                if any(j.classification_rule == failure_rule for j in last_same_jobs):
-                    # The older commit has the same job failing with same rule
->>>>>>> c61852d9
                     continue
 
                 # Record the detected pattern: (newer_fail, suspected_fail) contrasted against a clean baseline
