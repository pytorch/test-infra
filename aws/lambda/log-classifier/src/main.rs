--- conflicted
+++ resolved
@@ -25,11 +25,6 @@
     context_depth: usize,
 ) -> Result<String> {
     // delete this in a future pr
-<<<<<<< HEAD
-=======
-    let TURN_LLM_ON = false;
-
->>>>>>> ae6b7cec
     let client = get_s3_client().await;
     // Download the log from S3.
     let start = Instant::now();
@@ -52,11 +47,8 @@
             let body: String;
             let match_json = SerializedMatch::new(&best_match, &log, context_depth);
             // check if match has the lowest priority in the ruleset
-<<<<<<< HEAD
+
             if best_match.rule.name == ruleset.rules.last().unwrap().name {
-=======
-            if best_match.rule.name == ruleset.rules.last().unwrap().name && TURN_LLM_ON {
->>>>>>> ae6b7cec
                 // kick off the llm to get the rule
                 let query_result = make_query(&log, &best_match.line_number, 100).await;
                 match query_result {
