--- conflicted
+++ resolved
@@ -1,12 +1,7 @@
 import datetime as dt
 import logging
-<<<<<<< HEAD
-import math
-from typing import Any, Counter, Dict, List, Literal, Optional, Tuple, TypedDict
-=======
 from dataclasses import dataclass
 from typing import Any, Counter, Dict, List, Literal, Optional, TypedDict
->>>>>>> ef68c2dd
 
 from common.benchmark_time_series_api_model import (
     BenchmarkTimeSeriesApiData,
@@ -23,8 +18,6 @@
 ]
 
 
-<<<<<<< HEAD
-=======
 class TimeSeriesDataMetaInfo(TypedDict):
     commit: str
     branch: str
@@ -47,7 +40,6 @@
     is_regression: int
 
 
->>>>>>> ef68c2dd
 class BaselineResult(TypedDict):
     group_info: Dict[str, Any]
     orignal_item: Dict[str, Any]
@@ -279,11 +271,7 @@
             baseline_obj = max(items, key=lambda d: float(d[field]))
         elif mode == "min":
             baseline_obj = min(items, key=lambda d: float(d[field]))
-<<<<<<< HEAD
-        elif mode == "latest":
-=======
         elif mode == "target":
->>>>>>> ef68c2dd
             baseline_obj = items[-1]
         elif mode == "earliest":
             baseline_obj = items[0]
