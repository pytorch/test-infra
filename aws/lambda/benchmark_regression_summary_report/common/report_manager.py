import dataclasses
import datetime as dt
import json
import logging
import uuid
from typing import Any, Dict

import clickhouse_connect
from common.benchmark_time_series_api_model import TimeRange
from common.config_model import BenchmarkConfig, Frequency
from common.regression_utils import (
    BenchmarkRegressionReport,
    get_regression_status,
    PerGroupResult,
)
from jinja2 import Template


logger = logging.getLogger()

REPORT_MD_TEMPLATE = """# Benchmark Report {{ id }}
config_id: `{{ report_id }}`

We have detected {{ status }} in the benchmark results for {{ report_id }}.
<<<<<<< HEAD
See details in the full report for report type `{{ report_id }}` with id `{{ id }}` in HUD[comming soon...]
=======
See details in the full report for report type `{{ report_id }}` with id `{{ id }}` in HUD (coming soon...)
>>>>>>> ef68c2dd

> **Status:** {{ status }} · **Frequency:** {{ frequency }}

## Data time range used to detect regression
- **Start:** `{{ time_range.start }}`
- **End:** `{{ time_range.end }}`
<<<<<<< HEAD

=======
>>>>>>> ef68c2dd

## Summary
| Metric | Value |
| :-- | --: |
| Total | {{ summary.total_count | default(0) }} |
| Regressions | {{ summary.regression_count | default(0) }} |
| Suspicious | {{ summary.suspicious_count | default(0) }} |
| No Regression | {{ summary.no_regression_count | default(0) }} |
| Insufficient Data | {{ summary.insufficient_data_count | default(0) }} |

<<<<<<< HEAD
## Latest commit
=======
##
>>>>>>> ef68c2dd
- **Timestamp:** `{{ latest.timestamp | default('') }}`
- **Commit:** `{{ latest.commit | default('') }}`
- **Branch:** `{{ latest.branch | default('') }}`
- **Workflow ID:** `{{ latest.workflow_id | default('') }}`

{% if regression_items and regression_items|length > 0 %}
## Regression Glance

{% set items = regression_items if regression_items|length <= 10 else regression_items[:10] %}
{% for item in items %}
- **{% for k, v in item.group_info.items() %}{{ k }}={{ v }}{% if not loop.last %}, {% endif %}{% endfor %}**
<<<<<<< HEAD
{% if item.baseline_item %}
    baseline commit: {{ item.baseline_item.commit }}),
    workflow_id: {{ item.baseline_item.workflow_id }}),
    timestamp:{{item.baseline_item.granularity_bucket}}
{% else %}
    baseline item is missing
{% endif %}
{% if regression_items|length > 10 %}
... (showing first 10 only, total {{ regression_items|length }} regressions)
{% endif %}
{% endif %}

=======
  {% if item.baseline_item %}
  (baseline commit: {{ item.baseline_item.commit | default('N/A') }},
   workflow_id: {{ item.baseline_item.workflow_id | default('N/A') }},
   timestamp: {{ item.baseline_item.granularity_bucket | default('N/A') }})
  {% else %}
  (baseline commit: N/A)
  {% endif %}
{% endfor %}
{% if regression_items|length > 10 %}
… (showing first 10 only, total {{ regression_items|length }} regressions)
{% endif %}
{% endif %}
>>>>>>> ef68c2dd
"""


class ReportManager:
    """
    handles db insertion and notification processing
    Currently, it only supports clickhouse as db and github as notification channel (via github api)
    """

    def __init__(
        self,
        db_table_name: str,
        config: BenchmarkConfig,
<<<<<<< HEAD
        regression_summary: Dict[str, Any],
        latest_meta_info: Dict[str, Any],
        time_range: TimeRange,
        result: List[PerGroupResult],
=======
        regression_report: BenchmarkRegressionReport,
>>>>>>> ef68c2dd
        type: str = "general",
        repo: str = "pytorch/pytorch",
        is_dry_run: bool = False,
    ):
<<<<<<< HEAD
        self.regression_summary = regression_summary
        self.regression_result = result
        self.config_id = config.id
        self.config = config
        self.status = self._resolve_status(regression_summary)
        self.latest_meta_info = self._validate_latest_meta_info(latest_meta_info)
        self.report_data = self._to_report_data(
            config_id=config.id,
            summary=self.regression_summary,
            report=self.regression_result,
            latest=self.latest_meta_info,
            status=self.status,
            frequency=self.config.policy.frequency,
        )
=======
        self.is_dry_run = is_dry_run

        self.report = regression_report
        self.config_id = config.id
        self.config = config

>>>>>>> ef68c2dd
        self.type = type
        self.repo = repo
        self.db_table_name = db_table_name

        self.id = str(uuid.uuid4())
        self.time_range = time_range
        self.is_dry_run = is_dry_run

<<<<<<< HEAD
=======
        # extract latest meta data from report
        self.baseline = self.report["baseline_meta_data"]
        self.target = self.report["new_meta_data"]
        self.target_latest_commit = self.target["end"]["commit"]
        self.target_latest_ts_str = self.target["end"]["timestamp"]
        self.status = get_regression_status(self.report["summary"])

        self.report_data = self._to_report_data(
            config_id=config.id,
            regression_report=self.report,
            frequency=self.config.policy.frequency,
        )

>>>>>>> ef68c2dd
    def run(
        self, cc: clickhouse_connect.driver.client.Client, github_token: str
    ) -> None:
        """
        main method used to insert the report to db and create github comment in targeted issue
        """
        try:
            self.insert_to_db(cc)
        except Exception as e:
            logger.error(f"failed to insert report to db, error: {e}")
            raise
        self.notify_github_comment(github_token)

    def notify_github_comment(self, github_token: str):
        if self.status != "regression":
            logger.info(
                "[%s] no regression found, skip notification",
                self.config_id,
            )
            return

        github_notification = self.config.policy.get_github_notification_config()
        if not github_notification:
            logger.info(
                "[%s] no github notification config found, skip notification",
                self.config_id,
            )
            return
        logger.info("[%s] prepareing content", self.config_id)
        content = self._to_markdoown()
        logger.info("[%s] create comment to github issue", self.config_id)
        github_notification.create_github_comment(content, github_token)
        logger.info("[%s] done. comment is sent to github", self.config_id)

    def _to_markdoown(self):
        self.regression_items = self._collect_regression_items()
        md = Template(REPORT_MD_TEMPLATE, trim_blocks=True, lstrip_blocks=True).render(
            id=self.id,
            status=self.status,
            report_id=self.config_id,
            summary=self.report["summary"],
            latest=self.target,
            baseline=self.baseline,
            frequency=self.config.policy.frequency.get_text(),
            regression_items=self.regression_items,
<<<<<<< HEAD
            time_range=self.time_range,
=======
>>>>>>> ef68c2dd
        )
        return md

    def _collect_regression_items(self) -> list[PerGroupResult]:
        items = []
<<<<<<< HEAD
        for item in self.regression_result:
=======
        for item in self.report["results"]:
>>>>>>> ef68c2dd
            if item["label"] == "regression":
                items.append(item)
        return items

    def insert_to_db(
        self,
        cc: clickhouse_connect.driver.client.Client,
    ) -> None:
        logger.info(
            "[%s]prepare data for db insertion report (%s)...", self.config_id, self.id
        )

        table = self.db_table_name

        latest_ts_str = self.target_latest_ts_str
        if not latest_ts_str:
            raise ValueError(
                f"timestamp from latest is required, latest is {self.target}"
            )
<<<<<<< HEAD

=======
>>>>>>> ef68c2dd
        aware = dt.datetime.fromisoformat(latest_ts_str.replace("Z", "+00:00"))
        utc_naive = aware.astimezone(dt.timezone.utc).replace(tzinfo=None)
        last_record_ts = utc_naive.strftime("%Y-%m-%d %H:%M:%S")

        try:
            report_json = json.dumps(
<<<<<<< HEAD
                self.report_data, ensure_ascii=False, separators=(",", ":"), default=str
=======
                self.report, ensure_ascii=False, separators=(",", ":"), default=str
>>>>>>> ef68c2dd
            )
        except Exception:
            logger.exception(
                "[%s] failed to serialize report data to json",
                self.config_id,
            )
            raise

        regression_summary = self.report["summary"]
        params = {
            "id": str(self.id),
            "report_id": self.config_id,
            "type": self.type,
<<<<<<< HEAD
            "status": self.status,
            "last_record_commit": self.latest_meta_info.get("commit", ""),
            "last_record_ts": last_record_ts,
            "regression_count": int(self.regression_summary.get("regression_count", 0)),
=======
            "status": get_regression_status(self.report["summary"]),
            "last_record_commit": self.target_latest_commit,
            "last_record_ts": last_record_ts,
            "regression_count": regression_summary["regression_count"],
>>>>>>> ef68c2dd
            "insufficient_data_count": int(
                regression_summary["insufficient_data_count"]
            ),
            "suspected_regression_count": regression_summary["suspicious_count"],
            "total_count": regression_summary["total_count"],
            "repo": self.repo,
            "report_json": report_json,
        }
        logger.info(
            "[%s]inserting benchmark regression report(%s)", self.config_id, self.id
        )

        # INSERT ... SELECT ... FROM system.one + NOT EXISTS protection
        cc.query(
            f"""
            INSERT INTO {table} (
                id,
                report_id,
                last_record_ts,
                last_record_commit,
                `type`,
                status,
                regression_count,
                insufficient_data_count,
                suspected_regression_count,
                total_count,
                repo,
                report
            )
            SELECT
                {{id:UUID}},
                {{report_id:String}},
                {{last_record_ts:DateTime64(0)}},
                {{last_record_commit:String}},
                {{type:String}},
                {{status:String}},
                {{regression_count:UInt32}},
                {{insufficient_data_count:UInt32}},
                {{suspected_regression_count:UInt32}},
                {{total_count:UInt32}},
                {{repo:String}},
                {{report_json:String}}
            FROM system.one
            WHERE NOT EXISTS (
                SELECT 1
                FROM {table}
                WHERE report_id = {{report_id:String}}
                AND `type`    = {{type:String}}
                AND repo      = {{repo:String}}
                AND stamp     = toDate({{last_record_ts:DateTime64(0)}})
            );
            """,
            parameters=params,
        )

        logger.info(
            "[%s] Done. inserted benchmark regression report(%s)",
            self.config_id,
            self.id,
        )

    def _validate_latest_meta_info(
        self, latest_meta_info: Dict[str, Any]
    ) -> Dict[str, Any]:
        latest_commit = latest_meta_info.get("commit")
        if not latest_commit:
            raise ValueError(
                f"missing commit from latest is required, latest is {latest_meta_info}"
            )
        lastest_ts_str = latest_meta_info.get("timestamp")
        if not lastest_ts_str:
            raise ValueError(
                f"timestamp from latest is required, latest is {latest_meta_info}"
            )
        return latest_meta_info

    def _to_report_data(
        self,
        config_id: str,
        regression_report: BenchmarkRegressionReport,
        frequency: Frequency,
    ) -> dict[str, Any]:
        if not self.target_latest_commit:
            raise ValueError(
                f"missing commit from new is required, latest is {self.target}"
            )
        lastest_ts_str = self.target_latest_ts_str
        if not lastest_ts_str:
            raise ValueError(f"timestamp from new is required, latest is {self.target}")

        def to_dict(x):  # handle dataclass or dict/object
            if dataclasses.is_dataclass(x):
                return dataclasses.asdict(x)
            if isinstance(x, dict):
                return x
            return vars(x) if hasattr(x, "__dict__") else {"value": str(x)}

        report = to_dict(regression_report)
        return {
            "status": self.status,
            "report_id": config_id,
            "report": report,
            "frequency": frequency.get_text(),
        }<|MERGE_RESOLUTION|>--- conflicted
+++ resolved
@@ -6,7 +6,6 @@
 from typing import Any, Dict
 
 import clickhouse_connect
-from common.benchmark_time_series_api_model import TimeRange
 from common.config_model import BenchmarkConfig, Frequency
 from common.regression_utils import (
     BenchmarkRegressionReport,
@@ -22,21 +21,13 @@
 config_id: `{{ report_id }}`
 
 We have detected {{ status }} in the benchmark results for {{ report_id }}.
-<<<<<<< HEAD
-See details in the full report for report type `{{ report_id }}` with id `{{ id }}` in HUD[comming soon...]
-=======
 See details in the full report for report type `{{ report_id }}` with id `{{ id }}` in HUD (coming soon...)
->>>>>>> ef68c2dd
 
 > **Status:** {{ status }} · **Frequency:** {{ frequency }}
 
 ## Data time range used to detect regression
 - **Start:** `{{ time_range.start }}`
 - **End:** `{{ time_range.end }}`
-<<<<<<< HEAD
-
-=======
->>>>>>> ef68c2dd
 
 ## Summary
 | Metric | Value |
@@ -47,11 +38,7 @@
 | No Regression | {{ summary.no_regression_count | default(0) }} |
 | Insufficient Data | {{ summary.insufficient_data_count | default(0) }} |
 
-<<<<<<< HEAD
-## Latest commit
-=======
 ##
->>>>>>> ef68c2dd
 - **Timestamp:** `{{ latest.timestamp | default('') }}`
 - **Commit:** `{{ latest.commit | default('') }}`
 - **Branch:** `{{ latest.branch | default('') }}`
@@ -63,20 +50,6 @@
 {% set items = regression_items if regression_items|length <= 10 else regression_items[:10] %}
 {% for item in items %}
 - **{% for k, v in item.group_info.items() %}{{ k }}={{ v }}{% if not loop.last %}, {% endif %}{% endfor %}**
-<<<<<<< HEAD
-{% if item.baseline_item %}
-    baseline commit: {{ item.baseline_item.commit }}),
-    workflow_id: {{ item.baseline_item.workflow_id }}),
-    timestamp:{{item.baseline_item.granularity_bucket}}
-{% else %}
-    baseline item is missing
-{% endif %}
-{% if regression_items|length > 10 %}
-... (showing first 10 only, total {{ regression_items|length }} regressions)
-{% endif %}
-{% endif %}
-
-=======
   {% if item.baseline_item %}
   (baseline commit: {{ item.baseline_item.commit | default('N/A') }},
    workflow_id: {{ item.baseline_item.workflow_id | default('N/A') }},
@@ -89,7 +62,6 @@
 … (showing first 10 only, total {{ regression_items|length }} regressions)
 {% endif %}
 {% endif %}
->>>>>>> ef68c2dd
 """
 
 
@@ -103,51 +75,23 @@
         self,
         db_table_name: str,
         config: BenchmarkConfig,
-<<<<<<< HEAD
-        regression_summary: Dict[str, Any],
-        latest_meta_info: Dict[str, Any],
-        time_range: TimeRange,
-        result: List[PerGroupResult],
-=======
         regression_report: BenchmarkRegressionReport,
->>>>>>> ef68c2dd
         type: str = "general",
         repo: str = "pytorch/pytorch",
         is_dry_run: bool = False,
     ):
-<<<<<<< HEAD
-        self.regression_summary = regression_summary
-        self.regression_result = result
-        self.config_id = config.id
-        self.config = config
-        self.status = self._resolve_status(regression_summary)
-        self.latest_meta_info = self._validate_latest_meta_info(latest_meta_info)
-        self.report_data = self._to_report_data(
-            config_id=config.id,
-            summary=self.regression_summary,
-            report=self.regression_result,
-            latest=self.latest_meta_info,
-            status=self.status,
-            frequency=self.config.policy.frequency,
-        )
-=======
         self.is_dry_run = is_dry_run
 
         self.report = regression_report
         self.config_id = config.id
         self.config = config
 
->>>>>>> ef68c2dd
         self.type = type
         self.repo = repo
         self.db_table_name = db_table_name
 
         self.id = str(uuid.uuid4())
-        self.time_range = time_range
-        self.is_dry_run = is_dry_run
-
-<<<<<<< HEAD
-=======
+
         # extract latest meta data from report
         self.baseline = self.report["baseline_meta_data"]
         self.target = self.report["new_meta_data"]
@@ -161,7 +105,6 @@
             frequency=self.config.policy.frequency,
         )
 
->>>>>>> ef68c2dd
     def run(
         self, cc: clickhouse_connect.driver.client.Client, github_token: str
     ) -> None:
@@ -207,20 +150,12 @@
             baseline=self.baseline,
             frequency=self.config.policy.frequency.get_text(),
             regression_items=self.regression_items,
-<<<<<<< HEAD
-            time_range=self.time_range,
-=======
->>>>>>> ef68c2dd
         )
         return md
 
     def _collect_regression_items(self) -> list[PerGroupResult]:
         items = []
-<<<<<<< HEAD
-        for item in self.regression_result:
-=======
         for item in self.report["results"]:
->>>>>>> ef68c2dd
             if item["label"] == "regression":
                 items.append(item)
         return items
@@ -240,21 +175,13 @@
             raise ValueError(
                 f"timestamp from latest is required, latest is {self.target}"
             )
-<<<<<<< HEAD
-
-=======
->>>>>>> ef68c2dd
         aware = dt.datetime.fromisoformat(latest_ts_str.replace("Z", "+00:00"))
         utc_naive = aware.astimezone(dt.timezone.utc).replace(tzinfo=None)
         last_record_ts = utc_naive.strftime("%Y-%m-%d %H:%M:%S")
 
         try:
             report_json = json.dumps(
-<<<<<<< HEAD
-                self.report_data, ensure_ascii=False, separators=(",", ":"), default=str
-=======
                 self.report, ensure_ascii=False, separators=(",", ":"), default=str
->>>>>>> ef68c2dd
             )
         except Exception:
             logger.exception(
@@ -268,17 +195,10 @@
             "id": str(self.id),
             "report_id": self.config_id,
             "type": self.type,
-<<<<<<< HEAD
-            "status": self.status,
-            "last_record_commit": self.latest_meta_info.get("commit", ""),
-            "last_record_ts": last_record_ts,
-            "regression_count": int(self.regression_summary.get("regression_count", 0)),
-=======
             "status": get_regression_status(self.report["summary"]),
             "last_record_commit": self.target_latest_commit,
             "last_record_ts": last_record_ts,
             "regression_count": regression_summary["regression_count"],
->>>>>>> ef68c2dd
             "insufficient_data_count": int(
                 regression_summary["insufficient_data_count"]
             ),
