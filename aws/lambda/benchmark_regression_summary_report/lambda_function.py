--- conflicted
+++ resolved
@@ -154,37 +154,17 @@
         generator = BenchmarkRegressionReportGenerator(
             config=config, target_ts=target, baseline_ts=baseline
         )
-<<<<<<< HEAD
-        result, regression_summary = generator.generate()
-        if self.is_dry_run:
-            print("regression_detected: ", regression_summary)
-            print(json.dumps(result, indent=2, default=str))
-            return
-        latest_commit = latest_meta_info.get("commit")
-        if not latest_commit:
-            raise ValueError(
-                f"missing commit from latest is required, latest is {latest}"
-            )
-        lastest_ts_str = latest_meta_info.get("timestamp")
-        if not lastest_ts_str:
-            raise ValueError(f"timestamp from latest is required, latest is {latest}")
-
-        reportManager = ReportManager(
-            config_id=self.config_id,
-            config=config,
-            regression_summary=regression_summary,
-            latest_meta_info=latest_meta_info,
-            result=result,
-            db_table_name=BENCHMARK_REGRESSION_REPORT_TABLE,
-        )
-        reportManager.run(cc)
-
-=======
         regression_report = generator.generate()
         if self.is_dry_run:
             print(json.dumps(regression_report, indent=2, default=str))
             return
->>>>>>> 4140e740
+
+        reportManager = ReportManager(
+            config=config,
+            regression_report=regression_report,
+            db_table_name=BENCHMARK_REGRESSION_REPORT_TABLE,
+        )
+        reportManager.run(cc, ENVS["GITHUB_TOKEN"])
         return
 
     def get_target(self, config: BenchmarkConfig, end_time: int):
