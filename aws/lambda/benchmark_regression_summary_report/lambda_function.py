#!/usr/bin/env python
import argparse
import datetime as dt
import json
import logging
import os
import threading
import time
from typing import Any, Optional

import clickhouse_connect
import requests
from common.benchmark_time_series_api_model import (
    BenchmarkTimeSeriesApiResponse,
    get_latest_meta_info,
)
from common.config import get_benchmark_regression_config
from common.config_model import BenchmarkApiSource, BenchmarkConfig, Frequency
from common.regression_utils import BenchmarkRegressionReportGenerator
from dateutil.parser import isoparse


BENCHMARK_REGRESSION_REPORT_TABLE = "fortesting.benchmark_regression_report"

logging.basicConfig(
    level=logging.INFO,
)
logger = logging.getLogger()
logger.setLevel("INFO")

ENVS = {
    "GITHUB_TOKEN": os.getenv("GITHUB_TOKEN", ""),
    "CLICKHOUSE_ENDPOINT": os.getenv("CLICKHOUSE_ENDPOINT", ""),
    "CLICKHOUSE_PASSWORD": os.getenv("CLICKHOUSE_PASSWORD", ""),
    "CLICKHOUSE_USERNAME": os.getenv("CLICKHOUSE_USERNAME", ""),
}

# TODO(elainewy): change this to benchmark.benchmark_regression_report once the table is created
BENCHMARK_REGRESSION_TRACKING_CONFIG_IDS = ["compiler_regression"]


def format_ts_with_t(ts: int) -> str:
    return dt.datetime.fromtimestamp(ts, tz=dt.timezone.utc).strftime(
        "%Y-%m-%dT%H:%M:%S"
    )


def truncate_to_hour(ts: dt.datetime) -> dt.datetime:
    return ts.replace(minute=0, second=0, microsecond=0)


def get_clickhouse_client(
    host: str, user: str, password: str
) -> clickhouse_connect.driver.client.Client:
    # for local testing only, disable SSL verification
    return clickhouse_connect.get_client(
        host=host, user=user, password=password, secure=True, verify=False
    )

    return clickhouse_connect.get_client(
        host=host, user=user, password=password, secure=True
    )


def get_clickhouse_client_environment() -> clickhouse_connect.driver.client.Client:
    for name, env_val in ENVS.items():
        if not env_val:
            raise ValueError(f"Missing environment variable {name}")
    return get_clickhouse_client(
        host=ENVS["CLICKHOUSE_ENDPOINT"],
        user=ENVS["CLICKHOUSE_USERNAME"],
        password=ENVS["CLICKHOUSE_PASSWORD"],
    )


class BenchmarkSummaryProcessor:
    def __init__(
        self,
        config_id: str,
        end_time: int,
        is_dry_run: bool = False,
    ) -> None:
        self.is_dry_run = is_dry_run
        self.config_id = config_id
        self.end_time = end_time

    def log_info(self, msg: str):
        logger.info("[%s][%s] %s", self.end_time, self.config_id, msg)

    def log_error(self, msg: str):
        logger.error("[%s][%s] %s", self.end_time, self.config_id, msg)

    def process(
        self,
        cc: Optional[clickhouse_connect.driver.client.Client] = None,
        args: Optional[argparse.Namespace] = None,
    ):
        # ensure each thread has its own clickhouse client. clickhouse client
        # is not thread-safe.
        self.log_info("start process, getting clickhouse client")
        if cc is None:
            tlocal = threading.local()
            if not hasattr(tlocal, "cc") or tlocal.cc is None:
                if args:
                    tlocal.cc = get_clickhouse_client(
                        args.clickhouse_endpoint,
                        args.clickhouse_username,
                        args.clickhouse_password,
                    )
                else:
                    tlocal.cc = get_clickhouse_client_environment()
            cc = tlocal.cc
        self.log_info("done. got clickhouse client")
        try:
            config = get_benchmark_regression_config(self.config_id)
            self.log_info(f"found config with config_id: `{self.config_id}`")
        except ValueError as e:
            self.log_error(f"Skip process, Invalid config: {e}")
            return
        except Exception as e:
            self.log_error(
                f"Unexpected error from get_benchmark_regression_config: {e}"
            )
            return

        # check if the current time is > policy's time_delta + previous record_ts from summary_table
        report_freq = config.policy.frequency

        should_generate = self._should_generate_report(
            cc, self.end_time, self.config_id, report_freq
        )
        if not should_generate:
            self.log_info(
                "Skip generate report",
            )
            return
        else:
            self.log_info(
                f"Plan to generate report for time: {format_ts_with_t(self.end_time)} "
                f"with frequency {report_freq.get_text()}..."
            )

        self.log_info("get latest data")
        latest, ls, le = self.get_latest(config, self.end_time)
        if not latest:
            self.log_info(
                f"no latest data found for time range [{ls},{le}] with frequency {report_freq.get_text()}..."
            )
            return

        latest_meta_info = get_latest_meta_info(latest.time_series)
        if not latest_meta_info:
            self.log_error("no meta info found for latest data")
            return
        self.log_info(f"latest data info: {latest_meta_info}")

        baseline, bs, be = self.get_baseline(config, self.end_time)
        if not baseline:
            self.log_info(
                f"no baseline data found for time range [{bs},{be}] with frequency {report_freq.get_text()}..."
            )
            return
<<<<<<< HEAD
        generator = BenchmarkRegressionReportGenerator(
            config=config, latest_ts=latest, baseline_ts=baseline
        )

        result, regression_summary = generator.generate()
        if self.is_dry_run:
            print("regression_detected: ", regression_summary)
            print(json.dumps(result, indent=2, default=str))
=======
>>>>>>> 28db8d0d
        return

    def get_latest(self, config: BenchmarkConfig, end_time: int):
        data_range = config.policy.range
        latest_s = end_time - data_range.comparison_timedelta_s()
        latest_e = end_time
        self.log_info(
            f"get baseline data for time range [{format_ts_with_t(latest_s)},{format_ts_with_t(latest_e)}]"
        )
        latest_data = self._fetch_from_benchmark_ts_api(
            config_id=config.id,
            start_time=latest_s,
            end_time=latest_e,
            source=config.source,
        )
        logger.info(
            "[%s] found %s # of data, with time range %s",
            config.id,
            len(latest_data.time_series),
            latest_data.time_range,
        )
        if not latest_data.time_range or not latest_data.time_range.end:
            return None, latest_s, latest_e

        latest_ts = int(isoparse(latest_data.time_range.end).timestamp())
        if not self.should_use_data(config.id, latest_ts, end_time):
            return None, latest_s, latest_e
        return latest_data, latest_s, latest_e

    def get_baseline(self, config: BenchmarkConfig, end_time: int):
        data_range = config.policy.range
        baseline_s = end_time - data_range.total_timedelta_s()
        baseline_e = end_time - data_range.comparison_timedelta_s()
        self.log_info(
            f"get baseline data for time range [{format_ts_with_t(baseline_s)},{format_ts_with_t(baseline_e)}]"
        )
        # fetch baseline from api
        raw_data = self._fetch_from_benchmark_ts_api(
            config_id=config.id,
            start_time=baseline_s,
            end_time=baseline_e,
            source=config.source,
        )

        logger.info(
            "[%s] found %s # of data, with time range %s",
            config.id,
            len(raw_data.time_series),
            raw_data.time_range,
        )

        baseline_latest_ts = int(isoparse(raw_data.time_range.end).timestamp())

        if not self.should_use_data(config.id, baseline_latest_ts, baseline_e):
            logger.info(
                "[%s][get_basline] Skip generate report, no data found during [%s,%s]",
                config.id,
                format_ts_with_t(baseline_s),
                format_ts_with_t(baseline_e),
            )
            return None, baseline_s, baseline_e
        return raw_data, baseline_s, baseline_e

    def should_use_data(
        self,
        config_id: str,
        latest_ts: int,
        end_time: int,
        min_delta: Optional[dt.timedelta] = None,
    ) -> bool:
        # set default
        if not min_delta:
            min_delta = dt.timedelta(days=2)

        if not latest_ts:
            return False

        cutoff = end_time - min_delta.total_seconds()

        if latest_ts >= cutoff:
            return True
        logger.info(
            "[%s] expect latest data to be after %s, but got %s",
            config_id,
            cutoff,
            latest_ts,
        )
        return False

    def _fetch_from_benchmark_ts_api(
        self,
        config_id: str,
        end_time: int,
        start_time: int,
        source: BenchmarkApiSource,
    ):
        str_end_time = format_ts_with_t(end_time)
        str_start_time = format_ts_with_t(start_time)
        query = source.render(
            ctx={
                "startTime": str_start_time,
                "stopTime": str_end_time,
            }
        )
        url = source.api_query_url

        self.log_info(f"trying to call {url}")
        t0 = time.perf_counter()
        try:
            resp: BenchmarkTimeSeriesApiResponse = (
                BenchmarkTimeSeriesApiResponse.from_request(url, query)
            )

            elapsed_ms = (time.perf_counter() - t0) * 1000.0
            logger.info(
                "[%s] call OK in %.1f ms (query_len=%d)",
                config_id,
                elapsed_ms,
                len(query),
            )
            return resp.data
        except requests.exceptions.HTTPError as e:
            elapsed_ms = (time.perf_counter() - t0) * 1000.0
            # Try to extract a useful server message safely
            try:
                err_msg = (
                    e.response.json().get("error") if e.response is not None else str(e)
                )
            except Exception:
                err_msg = (
                    e.response.text
                    if (e.response is not None and hasattr(e.response, "text"))
                    else str(e)
                )
            logger.error(
                "[%s] call FAILED in %.1f ms: %s", config_id, elapsed_ms, err_msg
            )
            raise

        except Exception as e:
            elapsed_ms = (time.perf_counter() - t0) * 1000.0
            logger.error("[%s] call CRASHED in %.1f ms", config_id, elapsed_ms)
            raise RuntimeError(f"[{config_id}]Fetch failed: {e}")

    def _should_generate_report(
        self,
        cc: clickhouse_connect.driver.client.Client,
        end_time: int,
        config_id: str,
        f: Frequency,
    ) -> bool:
        def _get_latest_record_ts(
            cc: clickhouse_connect.driver.Client,
            config_id: str,
        ) -> Optional[int]:
            table = BENCHMARK_REGRESSION_REPORT_TABLE
            res = cc.query(
                f"""
                SELECT toUnixTimestamp(max(last_record_ts))
                FROM {table}
                WHERE report_id = {{config_id:String}}
                """,
                parameters={"config_id": config_id},
            )

            if not res.result_rows or res.result_rows[0][0] is None:
                return None
            return int(res.result_rows[0][0])

        freq_delta = f.to_timedelta_s()
        latest_record_ts = _get_latest_record_ts(cc, config_id)
        # No report exists yet, generate
        if not latest_record_ts:
            logger.info("[%s] no latest record ts from db for the config_id", config_id)
            return True
        logger.info(
            "[%s] found latest record ts from db %s", config_id, latest_record_ts
        )
        time_boundary = latest_record_ts + freq_delta
        should_generate = end_time > time_boundary

        if not should_generate:
            logger.info(
                "[%s][frequency(%s)] skip generate report. end_time(%s) must greater than "
                "time_boundary(%s) based on latest_record_ts(%s)",
                config_id,
                f.get_text(),
                end_time,
                format_ts_with_t(time_boundary),
                format_ts_with_t(latest_record_ts),
            )
        else:
            logger.info(
                "[%s][frequency(%s)] plan to generate report. end_time(%s) is greater than "
                "time_boundary(%s) based on latest_record_ts(%s)",
                config_id,
                f.get_text(),
                end_time,
                time_boundary,
                latest_record_ts,
            )

        return should_generate


def main(
    config_id: str,
    github_access_token: str = "",
    args: Optional[argparse.Namespace] = None,
    *,
    is_dry_run: bool = False,
):
    if not github_access_token:
        raise ValueError("Missing environment variable GITHUB_TOKEN")

    if not config_id:
        raise ValueError("Missing required parameter: config_id")

    end_time = dt.datetime.now(dt.timezone.utc).replace(
        minute=0, second=0, microsecond=0
    )
    end_time_ts = int(end_time.timestamp())
    logger.info(
        "[Main] current time with hour granularity(utc) %s with unix timestamp %s",
        end_time,
        end_time_ts,
    )
    logger.info("[Main] start work ....")

    # caution, raise exception may lead lambda to retry
    try:
        processor = BenchmarkSummaryProcessor(
            config_id=config_id, end_time=end_time_ts, is_dry_run=is_dry_run
        )
        processor.process(args=args)
    except Exception as e:
        logger.error(f"[Main] failed to process config_id {config_id}, error: {e}")
        raise
    logger.info(" [Main] Done. work completed.")


def lambda_handler(event: Any, context: Any) -> None:
    """
    Main method to run in aws lambda environment
    """
    config_id = event.get("config_id")
    if not config_id:
        raise ValueError("Missing required parameter: config_id")

    main(
        config_id=config_id,
        github_access_token=ENVS["GITHUB_TOKEN"],
    )
    return


def parse_args() -> argparse.Namespace:
    """
    Parse command line args, this is mainly used for local test environment.
    """
    parser = argparse.ArgumentParser()
    parser.add_argument(
        "--dry-run",
        dest="dry_run",
        action="store_true",
        help="Enable dry-run mode",
    )
    parser.add_argument(
        "--no-dry-run",
        dest="dry_run",
        action="store_false",
        help="Disable dry-run mode",
    )
    parser.add_argument(
        "--config-id",
        type=str,
        help="the config id to run",
    )
    parser.add_argument(
        "--clickhouse-endpoint",
        default=ENVS["CLICKHOUSE_ENDPOINT"],
        type=str,
        help="the clickhouse endpoint, the clickhouse_endpoint "
        + "name is  https://{clickhouse_endpoint}:{port} for full url ",
    )
    parser.add_argument(
        "--clickhouse-username",
        type=str,
        default=ENVS["CLICKHOUSE_USERNAME"],
        help="the clickhouse username",
    )
    parser.add_argument(
        "--clickhouse-password",
        type=str,
        default=ENVS["CLICKHOUSE_PASSWORD"],
        help="the clickhouse password for the user name",
    )
    parser.add_argument(
        "--github-access-token",
        type=str,
        default=ENVS["GITHUB_TOKEN"],
        help="the github access token to access github api",
    )
    parser.set_defaults(dry_run=True)  # default is True
    args, _ = parser.parse_known_args()
    return args


def local_run() -> None:
    """
    method to run in local test environment
    """

    args = parse_args()

    logger.info("args: %s", args)

    # update environment variables for input parameters
    main(
        config_id=args.config_id,
        github_access_token=args.github_access_token,
        args=args,
        is_dry_run=args.dry_run,
    )


if __name__ == "__main__":
    local_run()<|MERGE_RESOLUTION|>--- conflicted
+++ resolved
@@ -160,7 +160,6 @@
                 f"no baseline data found for time range [{bs},{be}] with frequency {report_freq.get_text()}..."
             )
             return
-<<<<<<< HEAD
         generator = BenchmarkRegressionReportGenerator(
             config=config, latest_ts=latest, baseline_ts=baseline
         )
@@ -169,8 +168,6 @@
         if self.is_dry_run:
             print("regression_detected: ", regression_summary)
             print(json.dumps(result, indent=2, default=str))
-=======
->>>>>>> 28db8d0d
         return
 
     def get_latest(self, config: BenchmarkConfig, end_time: int):
@@ -186,11 +183,8 @@
             end_time=latest_e,
             source=config.source,
         )
-        logger.info(
-            "[%s] found %s # of data, with time range %s",
-            config.id,
-            len(latest_data.time_series),
-            latest_data.time_range,
+        self.log_info(
+            f"found {len(latest_data.time_series)} # of data, with time range {latest_data.time_range}",
         )
         if not latest_data.time_range or not latest_data.time_range.end:
             return None, latest_s, latest_e
@@ -215,21 +209,19 @@
             source=config.source,
         )
 
-        logger.info(
-            "[%s] found %s # of data, with time range %s",
-            config.id,
-            len(raw_data.time_series),
-            raw_data.time_range,
+        self.log_info(
+            f"get baseline data for time range [{format_ts_with_t(baseline_s)},{format_ts_with_t(baseline_e)}]"
+        )
+
+        self.log_info(
+            f"found {len(raw_data.time_series)} # of data, with time range {raw_data.time_range}",
         )
 
         baseline_latest_ts = int(isoparse(raw_data.time_range.end).timestamp())
 
         if not self.should_use_data(config.id, baseline_latest_ts, baseline_e):
-            logger.info(
-                "[%s][get_basline] Skip generate report, no data found during [%s,%s]",
-                config.id,
-                format_ts_with_t(baseline_s),
-                format_ts_with_t(baseline_e),
+            self.log_info(
+                f"[get_basline] Skip generate report, no data found during [{format_ts_with_t(baseline_s)},{format_ts_with_t(baseline_e)}]"
             )
             return None, baseline_s, baseline_e
         return raw_data, baseline_s, baseline_e
@@ -252,12 +244,7 @@
 
         if latest_ts >= cutoff:
             return True
-        logger.info(
-            "[%s] expect latest data to be after %s, but got %s",
-            config_id,
-            cutoff,
-            latest_ts,
-        )
+        self.log_info(f"expect latest data to be after {cutoff}, but got {latest_ts}")
         return False
 
     def _fetch_from_benchmark_ts_api(
@@ -305,14 +292,14 @@
                     if (e.response is not None and hasattr(e.response, "text"))
                     else str(e)
                 )
-            logger.error(
-                "[%s] call FAILED in %.1f ms: %s", config_id, elapsed_ms, err_msg
+            self.log_error(
+                f"[{config_id}] call FAILED in {elapsed_ms} ms: {err_msg}",
             )
             raise
 
         except Exception as e:
             elapsed_ms = (time.perf_counter() - t0) * 1000.0
-            logger.error("[%s] call CRASHED in %.1f ms", config_id, elapsed_ms)
+            self.log_error(f"call CRASHED in {elapsed_ms} ms: {e}")
             raise RuntimeError(f"[{config_id}]Fetch failed: {e}")
 
     def _should_generate_report(
@@ -344,35 +331,24 @@
         latest_record_ts = _get_latest_record_ts(cc, config_id)
         # No report exists yet, generate
         if not latest_record_ts:
-            logger.info("[%s] no latest record ts from db for the config_id", config_id)
+            self.log_info(
+                f"no latest record ts from db for the config_id, got {latest_record_ts}"
+            )
             return True
-        logger.info(
-            "[%s] found latest record ts from db %s", config_id, latest_record_ts
-        )
+        self.log_info(f"found latest record ts from db {latest_record_ts}")
         time_boundary = latest_record_ts + freq_delta
         should_generate = end_time > time_boundary
 
         if not should_generate:
-            logger.info(
-                "[%s][frequency(%s)] skip generate report. end_time(%s) must greater than "
-                "time_boundary(%s) based on latest_record_ts(%s)",
-                config_id,
-                f.get_text(),
-                end_time,
-                format_ts_with_t(time_boundary),
-                format_ts_with_t(latest_record_ts),
+            self.log_info(
+                f"[{f.get_text()}] skip generate report. end_time({format_ts_with_t(end_time)}) must greater than "
+                "time_boundary(format_ts_with_t(time_boundary)) based on latest_record_ts(format_ts_with_t(latest_record_ts))",
             )
         else:
-            logger.info(
-                "[%s][frequency(%s)] plan to generate report. end_time(%s) is greater than "
-                "time_boundary(%s) based on latest_record_ts(%s)",
-                config_id,
-                f.get_text(),
-                end_time,
-                time_boundary,
-                latest_record_ts,
-            )
-
+            self.log_info(
+                f"[{f.get_text()}]plan to generate report. . end_time({format_ts_with_t(end_time)}) is greater than "
+                "time_boundary(format_ts_with_t(time_boundary)) based on latest_record_ts(format_ts_with_t(latest_record_ts))",
+            )
         return should_generate
 
 
@@ -485,9 +461,6 @@
     """
 
     args = parse_args()
-
-    logger.info("args: %s", args)
-
     # update environment variables for input parameters
     main(
         config_id=args.config_id,
