--- conflicted
+++ resolved
@@ -18,10 +18,7 @@
 from common.config import get_benchmark_regression_config
 from common.config_model import BenchmarkApiSource, BenchmarkConfig, Frequency
 from common.regression_utils import BenchmarkRegressionReportGenerator
-<<<<<<< HEAD
 from common.report_manager import ReportManager
-=======
->>>>>>> 998edee4
 from dateutil.parser import isoparse
 
 
@@ -52,7 +49,9 @@
     host: str, user: str, password: str
 ) -> clickhouse_connect.driver.client.Client:
     # for local testing only, disable SSL verification
-    # return clickhouse_connect.get_client(host=host, user=user, password=password, secure=True, verify=False)
+    return clickhouse_connect.get_client(
+        host=host, user=user, password=password, secure=True, verify=False
+    )
 
     return clickhouse_connect.get_client(
         host=host, user=user, password=password, secure=True
@@ -150,12 +149,10 @@
         generator = BenchmarkRegressionReportGenerator(
             config=config, latest_ts=latest, baseline_ts=baseline
         )
-
         result, regression_summary = generator.generate()
         if self.is_dry_run:
             print("regression_detected: ", regression_summary)
             print(json.dumps(result, indent=2, default=str))
-<<<<<<< HEAD
             return
         latest_commit = latest_meta_info.get("commit")
         if not latest_commit:
@@ -177,10 +174,7 @@
         reportManager.run(cc)
 
         return
-=======
-        return
-
->>>>>>> 998edee4
+
 
     def get_latest(self, config: BenchmarkConfig, end_time: dt.datetime):
         data_range = config.policy.range
