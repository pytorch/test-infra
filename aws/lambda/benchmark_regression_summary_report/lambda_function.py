#!/usr/bin/env python
import argparse
import datetime as dt
import json
import logging
import os
import threading
import time
from typing import Any, Optional

import clickhouse_connect
import requests
from common.benchmark_time_series_api_model import BenchmarkTimeSeriesApiResponse
from common.config import get_benchmark_regression_config
from common.config_model import BenchmarkApiSource, BenchmarkConfig, Frequency
from common.regression_utils import BenchmarkRegressionReportGenerator
<<<<<<< HEAD
from common.report_manager import ReportManager
=======
>>>>>>> f4c2687e
from dateutil.parser import isoparse


# TODO(elainewy): change this to benchmark.benchmark_regression_report once the table is created
BENCHMARK_REGRESSION_REPORT_TABLE = "fortesting.benchmark_regression_report"
BENCHMARK_REGRESSION_TRACKING_CONFIG_IDS = ["compiler_regression"]

logging.basicConfig(
    level=logging.INFO,
)
logger = logging.getLogger()
logger.setLevel("INFO")

ENVS = {
    "GITHUB_TOKEN": os.getenv("GITHUB_TOKEN", ""),
    "CLICKHOUSE_ENDPOINT": os.getenv("CLICKHOUSE_ENDPOINT", ""),
    "CLICKHOUSE_PASSWORD": os.getenv("CLICKHOUSE_PASSWORD", ""),
    "CLICKHOUSE_USERNAME": os.getenv("CLICKHOUSE_USERNAME", ""),
}


def format_ts_with_t(ts: int) -> str:
    return dt.datetime.fromtimestamp(ts, tz=dt.timezone.utc).strftime(
        "%Y-%m-%dT%H:%M:%S"
    )


def truncate_to_hour(ts: dt.datetime) -> dt.datetime:
    return ts.replace(minute=0, second=0, microsecond=0)


def get_clickhouse_client(
    host: str, user: str, password: str
) -> clickhouse_connect.driver.client.Client:
    # for local testing only, disable SSL verification
    return clickhouse_connect.get_client(
        host=host, user=user, password=password, secure=True, verify=False
    )
    return clickhouse_connect.get_client(
        host=host, user=user, password=password, secure=True
    )


def get_clickhouse_client_environment() -> clickhouse_connect.driver.client.Client:
    for name, env_val in ENVS.items():
        if not env_val:
            raise ValueError(f"Missing environment variable {name}")
    return get_clickhouse_client(
        host=ENVS["CLICKHOUSE_ENDPOINT"],
        user=ENVS["CLICKHOUSE_USERNAME"],
        password=ENVS["CLICKHOUSE_PASSWORD"],
    )


class BenchmarkSummaryProcessor:
    def __init__(
        self,
        config_id: str,
        end_time: int,
        is_dry_run: bool = False,
        is_pass_check: bool = False,
    ) -> None:
        self.is_dry_run = is_dry_run
        self.is_pass_check = is_pass_check
        self.config_id = config_id
        self.end_time = end_time

    def log_info(self, msg: str):
        logger.info("[%s][%s] %s", self.end_time, self.config_id, msg)

    def log_error(self, msg: str):
        logger.error("[%s][%s] %s", self.end_time, self.config_id, msg)

    def process(
        self,
        cc: Optional[clickhouse_connect.driver.client.Client] = None,
        args: Optional[argparse.Namespace] = None,
    ):
        # ensure each thread has its own clickhouse client. clickhouse client
        # is not thread-safe.
        self.log_info("start process, getting clickhouse client")
        if cc is None:
            tlocal = threading.local()
            if not hasattr(tlocal, "cc") or tlocal.cc is None:
                if args:
                    tlocal.cc = get_clickhouse_client(
                        args.clickhouse_endpoint,
                        args.clickhouse_username,
                        args.clickhouse_password,
                    )
                else:
                    tlocal.cc = get_clickhouse_client_environment()
            cc = tlocal.cc
        self.log_info("done. got clickhouse client")
        try:
            config = get_benchmark_regression_config(self.config_id)
            self.log_info(f"found config with config_id: `{self.config_id}`")
        except ValueError as e:
            self.log_error(f"Skip process, Invalid config: {e}")
            return
        except Exception as e:
            self.log_error(
                f"Unexpected error from get_benchmark_regression_config: {e}"
            )
            return

        # check if the current time is > policy's time_delta + previous record_ts from summary_table
        report_freq = config.policy.frequency

        should_generate = self._should_generate_report(
            cc, self.end_time, self.config_id, report_freq
        )

        if not should_generate:
            self.log_info(
                "Skip generate report",
            )
            return
        else:
            self.log_info(
                f"Plan to generate report for time: {format_ts_with_t(self.end_time)} "
                f"with frequency {report_freq.get_text()}..."
            )

        target, ls, le = self.get_target(config, self.end_time)
        if not target:
            self.log_info(
                f"no target data found for time range [{ls},{le}] with frequency {report_freq.get_text()}..."
            )
            return
        baseline, bs, be = self.get_baseline(config, self.end_time)
        if not baseline:
            self.log_info(
                f"no baseline data found for time range [{bs},{be}] with frequency {report_freq.get_text()}..."
            )
            return
        generator = BenchmarkRegressionReportGenerator(
            config=config, target_ts=target, baseline_ts=baseline
        )
        regression_report = generator.generate()
        if self.is_dry_run:
            print(json.dumps(regression_report, indent=2, default=str))
<<<<<<< HEAD

        reportManager = ReportManager(
            config=config,
            regression_report=regression_report,
            db_table_name=BENCHMARK_REGRESSION_REPORT_TABLE,
        )
        reportManager.run(cc, ENVS["GITHUB_TOKEN"])
=======
            return
>>>>>>> f4c2687e
        return

    def get_target(self, config: BenchmarkConfig, end_time: int):
        data_range = config.policy.range
        target_s = end_time - data_range.comparison_timedelta_s()
        target_e = end_time
        self.log_info(
            "getting target data for time range "
            f"[{format_ts_with_t(target_s)},{format_ts_with_t(target_e)}] ..."
        )
        target_data = self._fetch_from_benchmark_ts_api(
            config_id=config.id,
            start_time=target_s,
            end_time=target_e,
            source=config.source,
        )
        self.log_info(
            f"done. found {len(target_data.time_series)} # of data groups, with time range {target_data.time_range}",
        )
        if not target_data.time_range or not target_data.time_range.end:
            return None, target_s, target_e

        target_ts = int(isoparse(target_data.time_range.end).timestamp())
        if not self.should_use_data(target_ts, end_time):
            return None, target_s, target_e
        return target_data, target_s, target_e

    def get_baseline(self, config: BenchmarkConfig, end_time: int):
        data_range = config.policy.range
        baseline_s = end_time - data_range.total_timedelta_s()
        baseline_e = end_time - data_range.comparison_timedelta_s()
        self.log_info(
            "getting baseline data for time range "
            f"[{format_ts_with_t(baseline_s)},{format_ts_with_t(baseline_e)}] ..."
        )
        # fetch baseline from api
        raw_data = self._fetch_from_benchmark_ts_api(
            config_id=config.id,
            start_time=baseline_s,
            end_time=baseline_e,
            source=config.source,
        )

        self.log_info(
            f"Done. found {len(raw_data.time_series)} # of data, with time range {raw_data.time_range}",
        )

        baseline_latest_ts = int(isoparse(raw_data.time_range.end).timestamp())

        if not self.should_use_data(baseline_latest_ts, baseline_e):
            self.log_info(
                "[get_basline] Skip generate report, no data found during "
                f"[{format_ts_with_t(baseline_s)},{format_ts_with_t(baseline_e)}]"
            )
            return None, baseline_s, baseline_e
        return raw_data, baseline_s, baseline_e

    def should_use_data(
        self,
        latest_ts: int,
        end_time: int,
        min_delta: Optional[dt.timedelta] = None,
    ) -> bool:
        # set default
        if not min_delta:
            min_delta = dt.timedelta(days=2)

        if not latest_ts:
            return False

        cutoff = end_time - min_delta.total_seconds()

        if latest_ts >= cutoff:
            return True
        self.log_info(f"expect latest data to be after {cutoff}, but got {latest_ts}")
        return False

    def _fetch_from_benchmark_ts_api(
        self,
        config_id: str,
        end_time: int,
        start_time: int,
        source: BenchmarkApiSource,
    ):
        str_end_time = format_ts_with_t(end_time)
        str_start_time = format_ts_with_t(start_time)
        query = source.render(
            ctx={
                "startTime": str_start_time,
                "stopTime": str_end_time,
            }
        )
        url = source.api_query_url

        self.log_info(f"trying to call {url}")
        t0 = time.perf_counter()
        try:
            resp: BenchmarkTimeSeriesApiResponse = (
                BenchmarkTimeSeriesApiResponse.from_request(url, query)
            )

            elapsed_ms = (time.perf_counter() - t0) * 1000.0
            self.log_info(
                f"call OK in {elapsed_ms} ms (query_len={len(query)})",
            )
            return resp.data
        except requests.exceptions.HTTPError as e:
            elapsed_ms = (time.perf_counter() - t0) * 1000.0
            # Try to extract a useful server message safely
            try:
                err_msg = (
                    e.response.json().get("error") if e.response is not None else str(e)
                )
            except Exception:
                err_msg = (
                    e.response.text
                    if (e.response is not None and hasattr(e.response, "text"))
                    else str(e)
                )
            self.log_error(
                f"call FAILED in {elapsed_ms} ms: {err_msg}",
            )
            raise

        except Exception as e:
            elapsed_ms = (time.perf_counter() - t0) * 1000.0
            self.log_error(f"call CRASHED in {elapsed_ms} ms: {e}")
            raise RuntimeError(f"[{config_id}]Fetch failed: {e}")

    def _should_generate_report(
        self,
        cc: clickhouse_connect.driver.client.Client,
        end_time: int,
        config_id: str,
        f: Frequency,
    ) -> bool:
        def _get_latest_record_ts(
            cc: clickhouse_connect.driver.Client,
            config_id: str,
        ) -> Optional[int]:
            table = BENCHMARK_REGRESSION_REPORT_TABLE
            res = cc.query(
                f"""
                SELECT toUnixTimestamp(max(last_record_ts))
                FROM {table}
                WHERE report_id = {{config_id:String}}
                """,
                parameters={"config_id": config_id},
            )

            if not res.result_rows or res.result_rows[0][0] is None:
                return None
            return int(res.result_rows[0][0])

        freq_delta = f.to_timedelta_s()
        latest_record_ts = _get_latest_record_ts(cc, config_id)
        # No report exists yet, generate
        if not latest_record_ts:
            self.log_info(
                f"no latest record ts from db for the config_id, got {latest_record_ts}"
            )
            return True
        self.log_info(f"found latest record ts from db {latest_record_ts}")
        time_boundary = latest_record_ts + freq_delta
        should_generate = end_time > time_boundary

        if not should_generate:
            self.log_info(
                f"[{f.get_text()}] skip generate report. end_time({format_ts_with_t(end_time)})"
                f" must greater than time_boundary({format_ts_with_t(time_boundary)})"
                f"based on latest_record_ts({format_ts_with_t(latest_record_ts)})",
            )
        else:
            self.log_info(
                f"[{f.get_text()}]plan to generate report. end_time({format_ts_with_t(end_time)}) is greater than "
                f"time_boundary({format_ts_with_t(time_boundary)})"
                f"based on latest_record_ts({format_ts_with_t(latest_record_ts)})",
            )
        # dry_run is True, is_pass_check is True, then we allow to generate report even the time check is not met
        if self.is_dry_run and self.is_pass_check:
            should_generate = True
            self.log_info(
                f"[{f.get_text()}] dry_run is True, is_pass_check is True, force generate report for print only",
            )
        return should_generate


def main(
    config_id: str,
    github_access_token: str = "",
    args: Optional[argparse.Namespace] = None,
    *,
    is_dry_run: bool = False,
    is_forced: bool = False,
):
    if not is_dry_run and is_forced:
        is_forced = False
        logger.info("is_dry_run is False, force  must be disabled, this is not allowed")

    if not github_access_token:
        raise ValueError("Missing environment variable GITHUB_TOKEN")

    if not config_id:
        raise ValueError("Missing required parameter: config_id")

    end_time = dt.datetime.now(dt.timezone.utc).replace(
        minute=0, second=0, microsecond=0
    )
    end_time_ts = int(end_time.timestamp())
    logger.info(
        "[Main] current time with hour granularity(utc) %s with unix timestamp %s",
        end_time,
        end_time_ts,
    )
    logger.info("[Main] start work ....")

    # caution, raise exception may lead lambda to retry
    try:
        processor = BenchmarkSummaryProcessor(
            config_id=config_id,
            end_time=end_time_ts,
            is_dry_run=is_dry_run,
            is_pass_check=is_forced,
        )
        processor.process(args=args)
    except Exception as e:
        logger.error(f"[Main] failed to process config_id {config_id}, error: {e}")
        raise
    logger.info(" [Main] Done. work completed.")


def lambda_handler(event: Any, context: Any) -> None:
    """
    Main method to run in aws lambda environment
    """
    config_id = event.get("config_id")
    if not config_id:
        raise ValueError("Missing required parameter: config_id")

    main(
        config_id=config_id,
        github_access_token=ENVS["GITHUB_TOKEN"],
    )
    return


def parse_args() -> argparse.Namespace:
    """
    Parse command line args, this is mainly used for local test environment.
    """
    parser = argparse.ArgumentParser()
    parser.add_argument(
        "--dry-run",
        dest="dry_run",
        action="store_true",
        help="Enable dry-run mode",
    )
    parser.add_argument(
        "--no-dry-run",
        dest="dry_run",
        action="store_false",
        help="Disable dry-run mode",
    )
    parser.add_argument(
        "--force",
        dest="force",
        action="store_true",
        help="Enable force mode, this only allowed when dry-run is enabled",
    )
    parser.add_argument(
        "--config-id",
        type=str,
        help="the config id to run",
    )
    parser.add_argument(
        "--clickhouse-endpoint",
        default=ENVS["CLICKHOUSE_ENDPOINT"],
        type=str,
        help="the clickhouse endpoint, the clickhouse_endpoint "
        + "name is  https://{clickhouse_endpoint}:{port} for full url ",
    )
    parser.add_argument(
        "--clickhouse-username",
        type=str,
        default=ENVS["CLICKHOUSE_USERNAME"],
        help="the clickhouse username",
    )
    parser.add_argument(
        "--clickhouse-password",
        type=str,
        default=ENVS["CLICKHOUSE_PASSWORD"],
        help="the clickhouse password for the user name",
    )
    parser.add_argument(
        "--github-access-token",
        type=str,
        default=ENVS["GITHUB_TOKEN"],
        help="the github access token to access github api",
    )
    parser.set_defaults(dry_run=True)  # default is True
    args, _ = parser.parse_known_args()
    return args


def local_run() -> None:
    """
    method to run in local test environment
    """

    args = parse_args()
    # update environment variables for input parameters
    main(
        config_id=args.config_id,
        github_access_token=args.github_access_token,
        args=args,
        is_dry_run=args.dry_run,
        is_forced=args.force,
    )


if __name__ == "__main__":
    local_run()<|MERGE_RESOLUTION|>--- conflicted
+++ resolved
@@ -14,10 +14,7 @@
 from common.config import get_benchmark_regression_config
 from common.config_model import BenchmarkApiSource, BenchmarkConfig, Frequency
 from common.regression_utils import BenchmarkRegressionReportGenerator
-<<<<<<< HEAD
 from common.report_manager import ReportManager
-=======
->>>>>>> f4c2687e
 from dateutil.parser import isoparse
 
 
@@ -160,17 +157,14 @@
         regression_report = generator.generate()
         if self.is_dry_run:
             print(json.dumps(regression_report, indent=2, default=str))
-<<<<<<< HEAD
 
         reportManager = ReportManager(
             config=config,
             regression_report=regression_report,
             db_table_name=BENCHMARK_REGRESSION_REPORT_TABLE,
+            is_dry_run=self.is_dry_run,
         )
         reportManager.run(cc, ENVS["GITHUB_TOKEN"])
-=======
-            return
->>>>>>> f4c2687e
         return
 
     def get_target(self, config: BenchmarkConfig, end_time: int):
