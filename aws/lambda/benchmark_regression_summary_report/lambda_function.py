#!/usr/bin/env python
import argparse
import datetime as dt
import json
import logging
import os
import threading
import time
from typing import Any, Optional

import clickhouse_connect
import requests
from common.benchmark_time_series_api_model import BenchmarkTimeSeriesApiResponse
from common.config import get_benchmark_regression_config
from common.config_model import BenchmarkApiSource, BenchmarkConfig, Frequency
from common.regression_utils import BenchmarkRegressionReportGenerator
from common.report_manager import ReportManager
from dateutil.parser import isoparse


# TODO(elainewy): change this to benchmark.benchmark_regression_report once the table is created
BENCHMARK_REGRESSION_REPORT_TABLE = "fortesting.benchmark_regression_report"
BENCHMARK_REGRESSION_TRACKING_CONFIG_IDS = ["compiler_regression"]

logging.basicConfig(
    level=logging.INFO,
)
logger = logging.getLogger()
logger.setLevel("INFO")

ENVS = {
    "GITHUB_TOKEN": os.getenv("GITHUB_TOKEN", ""),
    "CLICKHOUSE_ENDPOINT": os.getenv("CLICKHOUSE_ENDPOINT", ""),
    "CLICKHOUSE_PASSWORD": os.getenv("CLICKHOUSE_PASSWORD", ""),
    "CLICKHOUSE_USERNAME": os.getenv("CLICKHOUSE_USERNAME", ""),
}


def format_ts_with_t(ts: int) -> str:
    return dt.datetime.fromtimestamp(ts, tz=dt.timezone.utc).strftime(
        "%Y-%m-%dT%H:%M:%S"
    )


def truncate_to_hour(ts: dt.datetime) -> dt.datetime:
    return ts.replace(minute=0, second=0, microsecond=0)


def get_clickhouse_client(
    host: str, user: str, password: str
) -> clickhouse_connect.driver.client.Client:
    # for local testing only, disable SSL verification
    return clickhouse_connect.get_client(
        host=host, user=user, password=password, secure=True, verify=False
    )
    return clickhouse_connect.get_client(
        host=host, user=user, password=password, secure=True
    )


def get_clickhouse_client_environment() -> clickhouse_connect.driver.client.Client:
    for name, env_val in ENVS.items():
        if not env_val:
            raise ValueError(f"Missing environment variable {name}")
    return get_clickhouse_client(
        host=ENVS["CLICKHOUSE_ENDPOINT"],
        user=ENVS["CLICKHOUSE_USERNAME"],
        password=ENVS["CLICKHOUSE_PASSWORD"],
    )


class BenchmarkSummaryProcessor:
    def __init__(
        self,
        config_id: str,
        end_time: int,
        is_dry_run: bool = False,
        is_pass_check: bool = False,
    ) -> None:
        self.is_dry_run = is_dry_run
        self.is_pass_check = is_pass_check
        self.config_id = config_id
        self.end_time = end_time

    def log_info(self, msg: str):
        logger.info("[%s][%s] %s", self.end_time, self.config_id, msg)

    def log_error(self, msg: str):
        logger.error("[%s][%s] %s", self.end_time, self.config_id, msg)

    def process(
        self,
        cc: Optional[clickhouse_connect.driver.client.Client] = None,
        args: Optional[argparse.Namespace] = None,
    ):
        # ensure each thread has its own clickhouse client. clickhouse client
        # is not thread-safe.
        self.log_info("start process, getting clickhouse client")
        if cc is None:
            tlocal = threading.local()
            if not hasattr(tlocal, "cc") or tlocal.cc is None:
                if args:
                    tlocal.cc = get_clickhouse_client(
                        args.clickhouse_endpoint,
                        args.clickhouse_username,
                        args.clickhouse_password,
                    )
                else:
                    tlocal.cc = get_clickhouse_client_environment()
            cc = tlocal.cc
        self.log_info("done. got clickhouse client")
        try:
            config = get_benchmark_regression_config(self.config_id)
            self.log_info(f"found config with config_id: `{self.config_id}`")
        except ValueError as e:
            self.log_error(f"Skip process, Invalid config: {e}")
            return
        except Exception as e:
            self.log_error(
                f"Unexpected error from get_benchmark_regression_config: {e}"
            )
            return

        # check if the current time is > policy's time_delta + previous record_ts from summary_table
        report_freq = config.policy.frequency

        should_generate = self._should_generate_report(
            cc, self.end_time, self.config_id, report_freq
        )

        if not should_generate:
            self.log_info(
                "Skip generate report",
            )
            return
        else:
            self.log_info(
                f"Plan to generate report for time: {format_ts_with_t(self.end_time)} "
                f"with frequency {report_freq.get_text()}..."
            )

        target, ls, le = self.get_target(config, self.end_time)
        if not target:
            self.log_info(
                f"no target data found for time range [{ls},{le}] with frequency {report_freq.get_text()}..."
            )
            return
        baseline, bs, be = self.get_baseline(config, self.end_time)
        if not baseline:
            self.log_info(
                f"no baseline data found for time range [{bs},{be}] with frequency {report_freq.get_text()}..."
            )
            return
        generator = BenchmarkRegressionReportGenerator(
            config=config, target_ts=target, baseline_ts=baseline
        )
        regression_report = generator.generate()
        if self.is_dry_run:
            print(json.dumps(regression_report, indent=2, default=str))
<<<<<<< HEAD
=======
            return
>>>>>>> b02e16b5

        reportManager = ReportManager(
            config=config,
            regression_report=regression_report,
            db_table_name=BENCHMARK_REGRESSION_REPORT_TABLE,
<<<<<<< HEAD
            is_dry_run=self.is_dry_run,
=======
>>>>>>> b02e16b5
        )
        reportManager.run(cc, ENVS["GITHUB_TOKEN"])
        return

    def get_target(self, config: BenchmarkConfig, end_time: int):
        data_range = config.policy.range
        target_s = end_time - data_range.comparison_timedelta_s()
        target_e = end_time
        self.log_info(
            "getting target data for time range "
            f"[{format_ts_with_t(target_s)},{format_ts_with_t(target_e)}] ..."
        )
        target_data = self._fetch_from_benchmark_ts_api(
            config_id=config.id,
            start_time=target_s,
            end_time=target_e,
            source=config.source,
        )
        self.log_info(
            f"done. found {len(target_data.time_series)} # of data groups, with time range {target_data.time_range}",
        )
        if not target_data.time_range or not target_data.time_range.end:
            return None, target_s, target_e

        target_ts = int(isoparse(target_data.time_range.end).timestamp())
        if not self.should_use_data(target_ts, end_time):
            return None, target_s, target_e
        return target_data, target_s, target_e

    def get_baseline(self, config: BenchmarkConfig, end_time: int):
        data_range = config.policy.range
        baseline_s = end_time - data_range.total_timedelta_s()
        baseline_e = end_time - data_range.comparison_timedelta_s()
        self.log_info(
            "getting baseline data for time range "
            f"[{format_ts_with_t(baseline_s)},{format_ts_with_t(baseline_e)}] ..."
        )
        # fetch baseline from api
        raw_data = self._fetch_from_benchmark_ts_api(
            config_id=config.id,
            start_time=baseline_s,
            end_time=baseline_e,
            source=config.source,
        )

        self.log_info(
            f"Done. found {len(raw_data.time_series)} # of data, with time range {raw_data.time_range}",
        )

        baseline_latest_ts = int(isoparse(raw_data.time_range.end).timestamp())

        if not self.should_use_data(baseline_latest_ts, baseline_e):
            self.log_info(
                "[get_basline] Skip generate report, no data found during "
                f"[{format_ts_with_t(baseline_s)},{format_ts_with_t(baseline_e)}]"
            )
            return None, baseline_s, baseline_e
        return raw_data, baseline_s, baseline_e

    def should_use_data(
        self,
        latest_ts: int,
        end_time: int,
        min_delta: Optional[dt.timedelta] = None,
    ) -> bool:
        # set default
        if not min_delta:
            min_delta = dt.timedelta(days=2)

        if not latest_ts:
            return False

        cutoff = end_time - min_delta.total_seconds()

        if latest_ts >= cutoff:
            return True
        self.log_info(f"expect latest data to be after {cutoff}, but got {latest_ts}")
        return False

    def _fetch_from_benchmark_ts_api(
        self,
        config_id: str,
        end_time: int,
        start_time: int,
        source: BenchmarkApiSource,
    ):
        str_end_time = format_ts_with_t(end_time)
        str_start_time = format_ts_with_t(start_time)
        query = source.render(
            ctx={
                "startTime": str_start_time,
                "stopTime": str_end_time,
            }
        )
        url = source.api_query_url

        self.log_info(f"trying to call {url}")
        t0 = time.perf_counter()
        try:
            resp: BenchmarkTimeSeriesApiResponse = (
                BenchmarkTimeSeriesApiResponse.from_request(url, query)
            )

            elapsed_ms = (time.perf_counter() - t0) * 1000.0
            self.log_info(
                f"call OK in {elapsed_ms} ms (query_len={len(query)})",
            )
            return resp.data
        except requests.exceptions.HTTPError as e:
            elapsed_ms = (time.perf_counter() - t0) * 1000.0
            # Try to extract a useful server message safely
            try:
                err_msg = (
                    e.response.json().get("error") if e.response is not None else str(e)
                )
            except Exception:
                err_msg = (
                    e.response.text
                    if (e.response is not None and hasattr(e.response, "text"))
                    else str(e)
                )
            self.log_error(
                f"call FAILED in {elapsed_ms} ms: {err_msg}",
            )
            raise

        except Exception as e:
            elapsed_ms = (time.perf_counter() - t0) * 1000.0
            self.log_error(f"call CRASHED in {elapsed_ms} ms: {e}")
            raise RuntimeError(f"[{config_id}]Fetch failed: {e}")

    def _should_generate_report(
        self,
        cc: clickhouse_connect.driver.client.Client,
        end_time: int,
        config_id: str,
        f: Frequency,
    ) -> bool:
        def _get_latest_record_ts(
            cc: clickhouse_connect.driver.Client,
            config_id: str,
        ) -> Optional[int]:
            table = BENCHMARK_REGRESSION_REPORT_TABLE
            res = cc.query(
                f"""
                SELECT toUnixTimestamp(max(last_record_ts))
                FROM {table}
                WHERE report_id = {{config_id:String}}
                """,
                parameters={"config_id": config_id},
            )

            if not res.result_rows or res.result_rows[0][0] is None:
                return None
            return int(res.result_rows[0][0])

        freq_delta = f.to_timedelta_s()
        latest_record_ts = _get_latest_record_ts(cc, config_id)
        # No report exists yet, generate
        if not latest_record_ts:
            self.log_info(
                f"no latest record ts from db for the config_id, got {latest_record_ts}"
            )
            return True
        self.log_info(f"found latest record ts from db {latest_record_ts}")
        time_boundary = latest_record_ts + freq_delta
        should_generate = end_time > time_boundary

        if not should_generate:
            self.log_info(
                f"[{f.get_text()}] skip generate report. end_time({format_ts_with_t(end_time)})"
                f" must greater than time_boundary({format_ts_with_t(time_boundary)})"
                f"based on latest_record_ts({format_ts_with_t(latest_record_ts)})",
            )
        else:
            self.log_info(
                f"[{f.get_text()}]plan to generate report. end_time({format_ts_with_t(end_time)}) is greater than "
                f"time_boundary({format_ts_with_t(time_boundary)})"
                f"based on latest_record_ts({format_ts_with_t(latest_record_ts)})",
            )
        # dry_run is True, is_pass_check is True, then we allow to generate report even the time check is not met
        if self.is_dry_run and self.is_pass_check:
            should_generate = True
            self.log_info(
                f"[{f.get_text()}] dry_run is True, is_pass_check is True, force generate report for print only",
            )
        return should_generate


def main(
    config_id: str,
    github_access_token: str = "",
    args: Optional[argparse.Namespace] = None,
    *,
    is_dry_run: bool = False,
    is_forced: bool = False,
):
    if not is_dry_run and is_forced:
        is_forced = False
        logger.info("is_dry_run is False, force  must be disabled, this is not allowed")

    if not github_access_token:
        raise ValueError("Missing environment variable GITHUB_TOKEN")

    if not config_id:
        raise ValueError("Missing required parameter: config_id")

    end_time = dt.datetime.now(dt.timezone.utc).replace(
        minute=0, second=0, microsecond=0
    )
    end_time_ts = int(end_time.timestamp())
    logger.info(
        "[Main] current time with hour granularity(utc) %s with unix timestamp %s",
        end_time,
        end_time_ts,
    )
    logger.info("[Main] start work ....")

    # caution, raise exception may lead lambda to retry
    try:
        processor = BenchmarkSummaryProcessor(
            config_id=config_id,
            end_time=end_time_ts,
            is_dry_run=is_dry_run,
            is_pass_check=is_forced,
        )
        processor.process(args=args)
    except Exception as e:
        logger.error(f"[Main] failed to process config_id {config_id}, error: {e}")
        raise
    logger.info(" [Main] Done. work completed.")


def lambda_handler(event: Any, context: Any) -> None:
    """
    Main method to run in aws lambda environment
    """
    config_id = event.get("config_id")
    if not config_id:
        raise ValueError("Missing required parameter: config_id")

    main(
        config_id=config_id,
        github_access_token=ENVS["GITHUB_TOKEN"],
    )
    return


def parse_args() -> argparse.Namespace:
    """
    Parse command line args, this is mainly used for local test environment.
    """
    parser = argparse.ArgumentParser()
    parser.add_argument(
        "--dry-run",
        dest="dry_run",
        action="store_true",
        help="Enable dry-run mode",
    )
    parser.add_argument(
        "--no-dry-run",
        dest="dry_run",
        action="store_false",
        help="Disable dry-run mode",
    )
    parser.add_argument(
        "--force",
        dest="force",
        action="store_true",
        help="Enable force mode, this only allowed when dry-run is enabled",
    )
    parser.add_argument(
        "--config-id",
        type=str,
        help="the config id to run",
    )
    parser.add_argument(
        "--clickhouse-endpoint",
        default=ENVS["CLICKHOUSE_ENDPOINT"],
        type=str,
        help="the clickhouse endpoint, the clickhouse_endpoint "
        + "name is  https://{clickhouse_endpoint}:{port} for full url ",
    )
    parser.add_argument(
        "--clickhouse-username",
        type=str,
        default=ENVS["CLICKHOUSE_USERNAME"],
        help="the clickhouse username",
    )
    parser.add_argument(
        "--clickhouse-password",
        type=str,
        default=ENVS["CLICKHOUSE_PASSWORD"],
        help="the clickhouse password for the user name",
    )
    parser.add_argument(
        "--github-access-token",
        type=str,
        default=ENVS["GITHUB_TOKEN"],
        help="the github access token to access github api",
    )
    parser.set_defaults(dry_run=True)  # default is True
    args, _ = parser.parse_known_args()
    return args


def local_run() -> None:
    """
    method to run in local test environment
    """

    args = parse_args()
    # update environment variables for input parameters
    main(
        config_id=args.config_id,
        github_access_token=args.github_access_token,
        args=args,
        is_dry_run=args.dry_run,
        is_forced=args.force,
    )


if __name__ == "__main__":
    local_run()<|MERGE_RESOLUTION|>--- conflicted
+++ resolved
@@ -157,19 +157,11 @@
         regression_report = generator.generate()
         if self.is_dry_run:
             print(json.dumps(regression_report, indent=2, default=str))
-<<<<<<< HEAD
-=======
-            return
->>>>>>> b02e16b5
-
         reportManager = ReportManager(
             config=config,
             regression_report=regression_report,
             db_table_name=BENCHMARK_REGRESSION_REPORT_TABLE,
-<<<<<<< HEAD
             is_dry_run=self.is_dry_run,
-=======
->>>>>>> b02e16b5
         )
         reportManager.run(cc, ENVS["GITHUB_TOKEN"])
         return
