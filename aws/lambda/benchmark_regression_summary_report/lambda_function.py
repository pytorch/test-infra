--- conflicted
+++ resolved
@@ -54,7 +54,9 @@
     host: str, user: str, password: str
 ) -> clickhouse_connect.driver.client.Client:
     # for local testing only, disable SSL verification
-    # return clickhouse_connect.get_client(host=host, user=user, password=password, secure=True, verify=False)
+    return clickhouse_connect.get_client(
+        host=host, user=user, password=password, secure=True, verify=False
+    )
 
     return clickhouse_connect.get_client(
         host=host, user=user, password=password, secure=True
@@ -96,11 +98,7 @@
     ):
         # ensure each thread has its own clickhouse client. clickhouse client
         # is not thread-safe.
-<<<<<<< HEAD
-        log_info("start process, getting clickhouse client")
-=======
         self.log_info("start process, getting clickhouse client")
->>>>>>> d1130ecd
         if cc is None:
             tlocal = threading.local()
             if not hasattr(tlocal, "cc") or tlocal.cc is None:
@@ -113,17 +111,10 @@
                 else:
                     tlocal.cc = get_clickhouse_client_environment()
             cc = tlocal.cc
-<<<<<<< HEAD
-        log_info("done. got clickhouse client")
-        try:
-            config = get_benchmark_regression_config(config_id)
-            log_info(f"found config with config_id: `{config_id}`")
-=======
         self.log_info("done. got clickhouse client")
         try:
             config = get_benchmark_regression_config(self.config_id)
             self.log_info(f"found config with config_id: `{self.config_id}`")
->>>>>>> d1130ecd
         except ValueError as e:
             self.log_error(f"Skip process, Invalid config: {e}")
             return
@@ -140,11 +131,7 @@
             cc, self.end_time, self.config_id, report_freq
         )
         if not should_generate:
-<<<<<<< HEAD
-            log_info(
-=======
-            self.log_info(
->>>>>>> d1130ecd
+            self.log_info(
                 "Skip generate report",
             )
             return
@@ -192,7 +179,6 @@
             raise ValueError(f"timestamp from latest is required, latest is {latest}")
 
         reportManager = ReportManager(
-            config_id=self.config_id,
             config=config,
             regression_summary=regression_summary,
             latest_meta_info=latest_meta_info,
@@ -242,16 +228,8 @@
             source=config.source,
         )
 
-<<<<<<< HEAD
-        logger.info(
-            "[%s] found %s # of data, with time range %s",
-            config.id,
-            len(raw_data.time_series),
-            raw_data.time_range,
-=======
         self.log_info(
             f"get baseline data for time range [{format_ts_with_t(baseline_s)},{format_ts_with_t(baseline_e)}]"
->>>>>>> d1130ecd
         )
 
         self.log_info(
@@ -262,7 +240,8 @@
 
         if not self.should_use_data(config.id, baseline_latest_ts, baseline_e):
             self.log_info(
-                f"[get_basline] Skip generate report, no data found during [{format_ts_with_t(baseline_s)},{format_ts_with_t(baseline_e)}]"
+                "[get_basline] Skip generate report, no data found during "
+                f"[{format_ts_with_t(baseline_s)},{format_ts_with_t(baseline_e)}]"
             )
             return None, baseline_s, baseline_e
         return raw_data, baseline_s, baseline_e
@@ -366,100 +345,6 @@
 
             if not res.result_rows or res.result_rows[0][0] is None:
                 return None
-<<<<<<< HEAD
-            latest: dt.datetime = res.result_rows[0][
-                0
-            ]  # typically tz-aware UTC from clickhouse_connect
-            # If not tz-aware, force UTC:
-            if latest.tzinfo is None:
-                latest = latest.replace(tzinfo=dt.timezone.utc)
-            return latest
-
-        freq_delta = f.to_timedelta()
-        latest_record_ts = _get_latest_record_ts(cc, config_id)
-        # No report exists yet, generate
-        if not latest_record_ts:
-            logger.info("[%s] no latest record ts from db for the config_id", config_id)
-            return True
-        logger.info(
-            "[%s] found latest record ts from db %s", config_id, latest_record_ts
-        )
-        end_utc = (
-            end_time if end_time.tzinfo else end_time.replace(tzinfo=dt.timezone.utc)
-        )
-        end_utc = end_utc.astimezone(dt.timezone.utc)
-        time_boundary = latest_record_ts + freq_delta
-        should_generate = end_time > time_boundary
-
-        if not should_generate:
-            logger.info(
-                "[%s][frequency(%s)] skip generate report. end_time(%s) must greater than "
-                "time_boundary(%s) based on latest_record_ts(%s)",
-                config_id,
-                f.get_text(),
-                end_time,
-                time_boundary,
-                latest_record_ts,
-            )
-        else:
-            logger.info(
-                "[%s][frequency(%s)] plan to generate report. end_time(%s) is greater than "
-                "time_boundary(%s) based on latest_record_ts(%s)",
-                config_id,
-                f.get_text(),
-                end_time,
-                time_boundary,
-                latest_record_ts,
-            )
-
-        return should_generate
-
-
-class WorkerPoolHandler:
-    """
-    WorkerPoolHandler runs workers in parallel to generate benchmark regression report
-    and writes the results to the target destination.
-
-    """
-
-    def __init__(
-        self,
-        benchmark_summary_processor: BenchmarkSummaryProcessor,
-        max_workers: int = 6,
-    ):
-        self.benchmark_summary_processor = benchmark_summary_processor
-        self.max_workers = max_workers
-
-    def start(
-        self,
-        config_ids: list[str],
-        args: Optional[argparse.Namespace] = None,
-    ) -> None:
-        logger.info(
-            "[WorkerPoolHandler] start to process benchmark "
-            "summary data with required config: %s",
-            config_ids,
-        )
-        end_time = dt.datetime.now(dt.timezone.utc).replace(
-            minute=0, second=0, microsecond=0
-        )
-        logger.info(
-            "[WorkerPoolHandler] current time with hour granularity(utc) %s", end_time
-        )
-        with ThreadPoolExecutor(max_workers=self.max_workers) as executor:
-            futures = []
-            for config_id in config_ids:
-                future = executor.submit(
-                    self.benchmark_summary_processor.process,
-                    config_id,
-                    end_time,
-                    cc=None,
-                    args=args,
-                )
-                futures.append(future)
-        results = []
-        errors = []
-=======
             return int(res.result_rows[0][0])
 
         freq_delta = f.to_timedelta_s()
@@ -473,17 +358,18 @@
         self.log_info(f"found latest record ts from db {latest_record_ts}")
         time_boundary = latest_record_ts + freq_delta
         should_generate = end_time > time_boundary
->>>>>>> d1130ecd
 
         if not should_generate:
             self.log_info(
-                f"[{f.get_text()}] skip generate report. end_time({format_ts_with_t(end_time)}) must greater than "
-                "time_boundary(format_ts_with_t(time_boundary)) based on latest_record_ts(format_ts_with_t(latest_record_ts))",
+                f"[{f.get_text()}] skip generate report. end_time({format_ts_with_t(end_time)})"
+                f" must greater than time_boundary({format_ts_with_t(time_boundary)})"
+                f"based on latest_record_ts({format_ts_with_t(latest_record_ts)})",
             )
         else:
             self.log_info(
-                f"[{f.get_text()}]plan to generate report. . end_time({format_ts_with_t(end_time)}) is greater than "
-                "time_boundary(format_ts_with_t(time_boundary)) based on latest_record_ts(format_ts_with_t(latest_record_ts))",
+                f"[{f.get_text()}]plan to generate report. end_time({format_ts_with_t(end_time)}) is greater than "
+                f"time_boundary({format_ts_with_t(time_boundary)})"
+                f"based on latest_record_ts({format_ts_with_t(latest_record_ts)})",
             )
         return should_generate
 
@@ -533,11 +419,7 @@
         raise ValueError("Missing required parameter: config_id")
 
     main(
-<<<<<<< HEAD
-        None,
-=======
         config_id=config_id,
->>>>>>> d1130ecd
         github_access_token=ENVS["GITHUB_TOKEN"],
     )
     return
