--- conflicted
+++ resolved
@@ -20,18 +20,11 @@
   RowData,
 } from "lib/types";
 import useHudData from "lib/useHudData";
-<<<<<<< HEAD
 import UserSettingContext from "lib/UserSettingsContext";
 import useTableFilter from "lib/useTableFilter";
 import Link from "next/link";
 import { useRouter } from "next/router";
 import React, { createContext, useContext, useEffect, useState } from "react";
-=======
-
-function includesCaseInsensitive(value: string, pattern: string): boolean {
-  return value.toLowerCase().includes(pattern.toLowerCase());
-}
->>>>>>> a09ccab5
 
 export function JobCell({ sha, job }: { sha: string; job: JobData }) {
   console.log("IN JOB CELL");
@@ -50,7 +43,6 @@
   );
 }
 
-<<<<<<< HEAD
 function HudRow({
   rowData,
   expandedGroups,
@@ -58,11 +50,8 @@
   rowData: RowData;
   expandedGroups: Set<string>;
 }) {
-=======
-function HudRow({ rowData }: { rowData: RowData }) {
   const router = useRouter();
   const params = packHudParams(router.query);
->>>>>>> a09ccab5
   const sha = rowData.sha;
   return (
     <tr>
