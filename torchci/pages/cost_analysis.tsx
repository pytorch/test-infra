--- conflicted
+++ resolved
@@ -22,11 +22,8 @@
   ChartType,
   Granularity,
 } from "components/metrics/panels/TimeSeriesPanel";
-<<<<<<< HEAD
-=======
 import TimeSeriesTable from "components/metrics/panels/TimeSeriesTable";
 import MultiSelectPicker from "components/MultiSelectPicker";
->>>>>>> bb14d80b
 import dayjs from "dayjs";
 import { fetcher } from "lib/GeneralUtils";
 import _ from "lodash";
