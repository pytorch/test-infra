import { Divider, Grid, Skeleton, Stack, Typography } from "@mui/material";
import { BranchAndCommitPicker } from "components/benchmark/BranchAndCommitPicker";
import { CommitPanel } from "components/benchmark/CommitPanel";
import { LAST_N_DAYS, MAIN_BRANCH } from "components/benchmark/common";
import { BenchmarkLogs } from "components/benchmark/compilers/BenchmarkLogs";
import { COMPILER_NAMES_TO_DISPLAY_NAMES } from "components/benchmark/compilers/common";
import { GraphPanel } from "components/benchmark/compilers/ModelGraphPanel";
import { ModelPanel } from "components/benchmark/compilers/ModelPanel";
import {
  DEFAULT_MODE,
  DTypePicker,
  ModePicker,
  MODES,
} from "components/benchmark/ModeAndDTypePicker";
import CopyLink from "components/CopyLink";
import GranularityPicker from "components/GranularityPicker";
import { Granularity } from "components/metrics/panels/TimeSeriesPanel";
import dayjs from "dayjs";
import { augmentData } from "lib/benchmark/compilerUtils";
<<<<<<< HEAD
import {
  COMPILER_NAMES_TO_DISPLAY_NAMES,
  DTYPES,
} from "components/benchmark/compilers/common";
import { ModelPanel } from "components/benchmark/compilers/ModelPanel";
import { GraphPanel } from "components/benchmark/compilers/ModelGraphPanel";
import { BranchAndCommit } from "lib/types";
import { CommitPanel } from "components/benchmark/CommitPanel";
import { BenchmarkLogs } from "components/benchmark/compilers/BenchmarkLogs";
=======
import { fetcher } from "lib/GeneralUtils";
import { RocksetParam } from "lib/rockset";
import { BranchAndCommit, CompilerPerformanceData } from "lib/types";
import { useRouter } from "next/router";
import React, { useEffect, useState } from "react";
import useSWR from "swr";
import { TimeRangePicker } from "../../../metrics";
>>>>>>> 400db852

function Report({
  queryParams,
  startTime,
  stopTime,
  granularity,
  suite,
  mode,
  dtype,
  compiler,
  model,
  lBranchAndCommit,
  rBranchAndCommit,
}: {
  queryParams: RocksetParam[];
  startTime: dayjs.Dayjs;
  stopTime: dayjs.Dayjs;
  granularity: Granularity;
  suite: string;
  mode: string;
  dtype: string;
  compiler: string;
  model: string;
  lBranchAndCommit: BranchAndCommit;
  rBranchAndCommit: BranchAndCommit;
}) {
  const queryCollection = "inductor";
  const queryName = "compilers_benchmark_performance";

  const queryParamsWithL: RocksetParam[] = [
    {
      name: "branches",
      type: "string",
      value: lBranchAndCommit.branch,
    },
    {
      name: "commits",
      type: "string",
      value: lBranchAndCommit.commit,
    },
    {
      name: "getJobId",
      type: "bool",
      value: true,
    },
    ...queryParams,
  ];
  const lUrl = `/api/query/${queryCollection}/${queryName}?parameters=${encodeURIComponent(
    JSON.stringify(queryParamsWithL)
  )}`;

  let { data: lData, error: _lError } = useSWR(lUrl, fetcher, {
    refreshInterval: 60 * 60 * 1000, // refresh every hour
  });
  lData = augmentData(lData);
  lData = lData
    ? lData.filter((e: CompilerPerformanceData) => e.suite === suite)
    : lData;

  const queryParamsWithR: RocksetParam[] = [
    {
      name: "branches",
      type: "string",
      value: rBranchAndCommit.branch,
    },
    {
      name: "commits",
      type: "string",
      value: rBranchAndCommit.commit,
    },
    {
      name: "getJobId",
      type: "bool",
      value: true,
    },
    ...queryParams,
  ];
  const rUrl = `/api/query/${queryCollection}/${queryName}?parameters=${encodeURIComponent(
    JSON.stringify(queryParamsWithR)
  )}`;

  let { data: rData, error: _rError } = useSWR(rUrl, fetcher, {
    refreshInterval: 60 * 60 * 1000, // refresh every hour
  });
  rData = augmentData(rData);
  rData = rData
    ? rData.filter((e: CompilerPerformanceData) => e.suite === suite)
    : rData;

  if (lData === undefined || lData.length === 0) {
    return <Skeleton variant={"rectangular"} height={"100%"} />;
  }

  return (
    <div>
      <CommitPanel
        lBranchAndCommit={{
          ...lBranchAndCommit,
          date: lData[0].granularity_bucket,
        }}
        rBranchAndCommit={{
          ...rBranchAndCommit,
          date:
            rData !== undefined && rData.length !== 0
              ? rData[0].granularity_bucket
              : undefined,
        }}
        workflowName={"inductor-a100-perf-nightly"}
      >
        <BenchmarkLogs workflowId={lData[0].workflow_id} />
      </CommitPanel>
      <GraphPanel
        queryParams={queryParams}
        granularity={granularity}
        compiler={compiler}
        model={model}
        branch={lBranchAndCommit.branch}
        lCommit={lBranchAndCommit.commit}
        rCommit={rBranchAndCommit.commit}
      />
      <ModelPanel
        startTime={startTime}
        stopTime={stopTime}
        granularity={granularity}
        suite={suite}
        mode={mode}
        dtype={dtype}
        compiler={compiler}
        model={model}
        lPerfData={{
          ...lBranchAndCommit,
          data: lData,
        }}
        rPerfData={{
          ...rBranchAndCommit,
          data: rData,
        }}
      />
    </div>
  );
}

export default function Page() {
  const router = useRouter();

  // The dimensions to query Rockset
  const suite: string = (router.query.suite as string) ?? undefined;
  const compiler: string = (router.query.compiler as string) ?? undefined;
  const model: string = (router.query.model as string) ?? undefined;

  const defaultStartTime = dayjs().subtract(LAST_N_DAYS, "day");
  const [startTime, setStartTime] = useState(defaultStartTime);
  const defaultStopTime = dayjs();
  const [stopTime, setStopTime] = useState(defaultStopTime);
  const [timeRange, setTimeRange] = useState<number>(LAST_N_DAYS);

  const [granularity, setGranularity] = useState<Granularity>("hour");
  const [mode, setMode] = useState<string>(DEFAULT_MODE);
  const [dtype, setDType] = useState<string>(MODES[DEFAULT_MODE]);
  const [lBranch, setLBranch] = useState<string>(MAIN_BRANCH);
  const [lCommit, setLCommit] = useState<string>("");
  const [rBranch, setRBranch] = useState<string>(MAIN_BRANCH);
  const [rCommit, setRCommit] = useState<string>("");
  const [baseUrl, setBaseUrl] = useState<string>("");

  // Set the dropdown value what is in the param
  useEffect(() => {
    const startTime: string = (router.query.startTime as string) ?? undefined;
    if (startTime !== undefined) {
      setStartTime(dayjs(startTime));

      if (dayjs(startTime).valueOf() !== defaultStartTime.valueOf()) {
        setTimeRange(-1);
      }
    }

    const stopTime: string = (router.query.stopTime as string) ?? undefined;
    if (stopTime !== undefined) {
      setStopTime(dayjs(stopTime));

      if (dayjs(stopTime).valueOf() !== defaultStopTime.valueOf()) {
        setTimeRange(-1);
      }
    }

    const granularity: Granularity =
      (router.query.granularity as Granularity) ?? undefined;
    if (granularity !== undefined) {
      setGranularity(granularity);
    }

    const mode: string = (router.query.mode as string) ?? undefined;
    if (mode !== undefined) {
      setMode(mode);
    }

    const dtype: string = (router.query.dtype as string) ?? undefined;
    if (dtype !== undefined) {
      setDType(dtype);
    }

    const lBranch: string = (router.query.lBranch as string) ?? undefined;
    if (lBranch !== undefined) {
      setLBranch(lBranch);
    }

    const lCommit: string = (router.query.lCommit as string) ?? undefined;
    if (lCommit !== undefined) {
      setLCommit(lCommit);
    }

    const rBranch: string = (router.query.rBranch as string) ?? undefined;
    if (rBranch !== undefined) {
      setRBranch(rBranch);
    }

    const rCommit: string = (router.query.rCommit as string) ?? undefined;
    if (rCommit !== undefined) {
      setRCommit(rCommit);
    }

    setBaseUrl(
      `${window.location.protocol}//${
        window.location.host
      }${router.asPath.replace(/\?.+/, "")}`
    );
  }, [router.query]);

  if (suite === undefined || compiler === undefined) {
    return <Skeleton variant={"rectangular"} height={"100%"} />;
  }

  const queryParams: RocksetParam[] = [
    {
      name: "timezone",
      type: "string",
      value: Intl.DateTimeFormat().resolvedOptions().timeZone,
    },
    {
      name: "startTime",
      type: "string",
      value: startTime,
    },
    {
      name: "stopTime",
      type: "string",
      value: stopTime,
    },
    {
      name: "granularity",
      type: "string",
      value: granularity,
    },
    {
      name: "mode",
      type: "string",
      value: mode,
    },
    {
      name: "compilers",
      type: "string",
      value: compiler,
    },
    {
      name: "dtypes",
      type: "string",
      value: dtype,
    },
  ];

  return (
    <div>
      <Stack direction="row" spacing={2} sx={{ mb: 2 }}>
        <Typography fontSize={"2rem"} fontWeight={"bold"}>
          TorchInductor Performance DashBoard (
          {COMPILER_NAMES_TO_DISPLAY_NAMES[compiler] || compiler})
        </Typography>
        <CopyLink
          textToCopy={
            `${baseUrl}?startTime=${encodeURIComponent(
              startTime.toString()
            )}&stopTime=${encodeURIComponent(
              stopTime.toString()
            )}&granularity=${granularity}&mode=${mode}&dtype=${dtype}&lBranch=${lBranch}&lCommit=${lCommit}&rBranch=${rBranch}&rCommit=${rCommit}` +
            (model === undefined ? "" : `&model=${model}`)
          }
        />
      </Stack>
      <Stack direction="row" spacing={2} sx={{ mb: 2 }}>
        <TimeRangePicker
          startTime={startTime}
          setStartTime={setStartTime}
          stopTime={stopTime}
          setStopTime={setStopTime}
          timeRange={timeRange}
          setTimeRange={setTimeRange}
          setGranularity={setGranularity}
        />
        <GranularityPicker
          granularity={granularity}
          setGranularity={setGranularity}
        />
        <ModePicker mode={mode} setMode={setMode} setDType={setDType} />
        <DTypePicker
          dtype={dtype}
          setDType={setDType}
          dtypes={DTYPES}
          label={"Precision"}
        />
        <BranchAndCommitPicker
          queryName={"compilers_benchmark_performance_branches"}
          queryCollection={"inductor"}
          branch={rBranch}
          setBranch={setRBranch}
          commit={rCommit}
          setCommit={setRCommit}
          queryParams={queryParams}
          titlePrefix={"Base"}
          fallbackIndex={-1} // Default to the next to latest in the window
          timeRange={timeRange}
        />
        <Divider orientation="vertical" flexItem>
          &mdash;Diff→
        </Divider>
        <BranchAndCommitPicker
          queryName={"compilers_benchmark_performance_branches"}
          queryCollection={"inductor"}
          branch={lBranch}
          setBranch={setLBranch}
          commit={lCommit}
          setCommit={setLCommit}
          queryParams={queryParams}
          titlePrefix={"New"}
          fallbackIndex={0} // Default to the latest commit
          timeRange={timeRange}
        />
      </Stack>

      <Grid item xs={12}>
        <Report
          queryParams={queryParams}
          startTime={startTime}
          stopTime={stopTime}
          granularity={granularity}
          suite={suite}
          mode={mode}
          dtype={dtype}
          compiler={compiler}
          model={model}
          lBranchAndCommit={{ branch: lBranch, commit: lCommit }}
          rBranchAndCommit={{ branch: rBranch, commit: rCommit }}
        />
      </Grid>
    </div>
  );
}<|MERGE_RESOLUTION|>--- conflicted
+++ resolved
@@ -17,7 +17,6 @@
 import { Granularity } from "components/metrics/panels/TimeSeriesPanel";
 import dayjs from "dayjs";
 import { augmentData } from "lib/benchmark/compilerUtils";
-<<<<<<< HEAD
 import {
   COMPILER_NAMES_TO_DISPLAY_NAMES,
   DTYPES,
@@ -27,15 +26,6 @@
 import { BranchAndCommit } from "lib/types";
 import { CommitPanel } from "components/benchmark/CommitPanel";
 import { BenchmarkLogs } from "components/benchmark/compilers/BenchmarkLogs";
-=======
-import { fetcher } from "lib/GeneralUtils";
-import { RocksetParam } from "lib/rockset";
-import { BranchAndCommit, CompilerPerformanceData } from "lib/types";
-import { useRouter } from "next/router";
-import React, { useEffect, useState } from "react";
-import useSWR from "swr";
-import { TimeRangePicker } from "../../../metrics";
->>>>>>> 400db852
 
 function Report({
   queryParams,
