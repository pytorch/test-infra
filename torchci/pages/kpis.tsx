import { Grid } from "@mui/material";
import TimeSeriesPanel from "components/metrics/panels/TimeSeriesPanel";
import dayjs from "dayjs";
import { RocksetParam } from "lib/rockset";
import { useState } from "react";

const ROW_HEIGHT = 240;

export default function Kpis() {
  // Looking at data from the past six months
  const [startTime, setStartTime] = useState(dayjs().subtract(6, "month"));
  const [stopTime, setStopTime] = useState(dayjs());

  const timeParams: RocksetParam[] = [
    {
      name: "startTime",
      type: "string",
      value: startTime,
    },
    {
      name: "stopTime",
      type: "string",
      value: stopTime,
    },
  ];

  // deprecate this in Q3 2023
  const contributionTimeParams: RocksetParam[] = [
    {
      name: "startTime",
      type: "string",
      value: "2022-07-03T00:00:00.000Z",
    },
    {
      name: "stopTime",
      type: "string",
      value: stopTime,
    },
  ];

  return (
    <Grid container spacing={2}>
      <Grid item xs={12} lg={6} height={ROW_HEIGHT}>
        <TimeSeriesPanel
          title={"% of force merges with failures (Weekly)"}
          queryName={"force_merge_red_percent"}
          queryCollection={"metrics"}
          queryParams={[...timeParams]}
          granularity={"week"}
          timeFieldName={"granularity_bucket"}
          yAxisFieldName={"force_merges_red"}
          yAxisRenderer={(unit) => {
            return `${unit * 100} %`;
          }}
        />
      </Grid>

      <Grid item xs={12} lg={6} height={ROW_HEIGHT}>
        <TimeSeriesPanel
          title={"% of commits red on trunk (Weekly)"}
          queryName={"master_commit_red_percent"}
          queryCollection={"metrics"}
          queryParams={[...timeParams]}
          granularity={"week"}
          timeFieldName={"granularity_bucket"}
          yAxisFieldName={"metric"}
          yAxisRenderer={(unit) => {
            return `${unit * 100} %`;
          }}
          groupByFieldName={"name"}
        />
      </Grid>

      <Grid item xs={12} lg={6} height={ROW_HEIGHT}>
        <TimeSeriesPanel
          title={"# of force merges (Weekly)"}
          queryName={"number_of_force_pushes_historical"}
          queryCollection={"pytorch_dev_infra_kpis"}
          queryParams={[...timeParams]}
          granularity={"week"}
          timeFieldName={"bucket"}
          yAxisFieldName={"count"}
          yAxisRenderer={(unit) => `${unit}`}
        />
      </Grid>

<<<<<<< HEAD
      <Grid item xs={12} lg={6} height={ROW_HEIGHT}>
        <TimeSeriesPanel
          title={"Avg time-to-signal - E2E (Weekly)"}
          queryName={"time_to_signal"}
          queryCollection={"pytorch_dev_infra_kpis"}
          queryParams={[
            {
              name: "buildOrAll",
              type: "string",
              value: "all",
            },
            ...timeParams,
          ]}
          granularity={"week"}
          timeFieldName={"week_bucket"}
          yAxisFieldName={"avg_tts"}
          yAxisLabel={"Hours"}
          yAxisRenderer={(unit) => `${unit}`}
        />
      </Grid>

      <Grid item xs={12} lg={6} height={ROW_HEIGHT}>
        <TimeSeriesPanel
          title={"# of reverts (2 week moving avg)"}
          queryName={"num_reverts"}
          queryCollection={"pytorch_dev_infra_kpis"}
          queryParams={[...timeParams]}
          granularity={"week"}
          timeFieldName={"bucket"}
          yAxisFieldName={"num"}
          yAxisRenderer={(unit) => `${unit}`}
          groupByFieldName={"code"}
        />
      </Grid>

      <Grid item xs={12} lg={6} height={ROW_HEIGHT}>
        <TimeSeriesPanel
          title={"viable/strict lag (Daily)"}
          queryName={"strict_lag_historical"}
          queryCollection={"pytorch_dev_infra_kpis"}
          queryParams={[...timeParams]}
          granularity={"day"}
          timeFieldName={"push_time"}
          yAxisFieldName={"diff_hr"}
          yAxisLabel={"Hours"}
          yAxisRenderer={(unit) => `${unit}`}
          // the data is very variable, so set the y axis to be something that makes this chart a bit easier to read
          additionalOptions={{ yAxis: { max: 7 } }}
        />
      </Grid>

      <Grid item xs={6} height={ROW_HEIGHT}>
        <TimeSeriesPanel
          title={"Weekly external PR count (4 week moving average))"}
          queryName={"external_contribution_stats"}
          queryParams={[...contributionTimeParams]}
          granularity={"week"}
          timeFieldName={"granularity_bucket"}
          yAxisFieldName={"weekly_pr_count_rolling_average"}
          yAxisRenderer={(value) => value}
          additionalOptions={{ yAxis: { scale: true } }}
        />
      </Grid>

      <Grid item xs={6} height={ROW_HEIGHT}>
        <TimeSeriesPanel
          title={
            "Weekly unique external contributor count (4 week moving average)"
          }
          queryName={"external_contribution_stats"}
          queryParams={[...contributionTimeParams]}
          granularity={"week"}
          timeFieldName={"granularity_bucket"}
          yAxisFieldName={"weekly_user_count_rolling_average"}
          yAxisRenderer={(value) => value}
          additionalOptions={{ yAxis: { scale: true } }}
        />
      </Grid>
    </Grid>
  );
=======
            <Grid item xs={12} lg={6} height={ROW_HEIGHT}>
                <TimeSeriesPanel
                title={"# of Force Merges (Weekly)"}
                queryName={"number_of_force_pushes_historical"}
                queryCollection={"pytorch_dev_infra_kpis"}
                queryParams={[
                    ...timeParams,
                ]}
                granularity={"week"}
                timeFieldName={"bucket"}
                yAxisFieldName={"count"}
                yAxisRenderer={(unit) => `${unit}`}
                />
            </Grid>
            <Grid item xs={12} lg={6} height={ROW_HEIGHT}>
              <TimeSeriesPanel
                title={"viable/strict Lag (Daily)"}
                queryName={"strict_lag_historical"}
                queryCollection={"pytorch_dev_infra_kpis"}
                queryParams={[...timeParams]}
                granularity={"day"}
                timeFieldName={"push_time"}
                yAxisFieldName={"diff_hr"}
                yAxisLabel={"Hours"}
                yAxisRenderer={(unit) => `${unit}`}
                // the data is very variable, so set the y axis to be something that makes this chart a bit easier to read
                additionalOptions={{ yAxis: { max: 7 } }}
              />
            </Grid>
            <Grid item xs={6} height={ROW_HEIGHT}>
                <TimeSeriesPanel
                    title={"Weekly External PR Count (4 week moving average)"}
                    queryName={"external_contribution_stats"}
                    queryParams={[...contributionTimeParams]}
                    queryCollection={"metrics"}
                    granularity={"week"}
                    timeFieldName={"granularity_bucket"}
                    yAxisFieldName={"pr_count"}
                    yAxisRenderer={(value) => value}
                    additionalOptions={{ yAxis: { scale: true } }}
                />
            </Grid>

            <Grid item xs={6} height={ROW_HEIGHT}>
                <TimeSeriesPanel
                    title={"Monthly External PR Count"}
                    queryName={"monthly_contribution_stats"}
                    queryCollection={"pytorch_dev_infra_kpis"}
                    queryParams={[...contributionTimeParams]}
                    granularity={"month"}
                    timeFieldName={"year_and_month"}
                    yAxisFieldName={"pr_count"}
                    yAxisRenderer={(value) => value}
                    additionalOptions={{ yAxis: { scale: true } }}
                />
            </Grid>
        </Grid>
    );
>>>>>>> 341b119c
}<|MERGE_RESOLUTION|>--- conflicted
+++ resolved
@@ -84,7 +84,6 @@
         />
       </Grid>
 
-<<<<<<< HEAD
       <Grid item xs={12} lg={6} height={ROW_HEIGHT}>
         <TimeSeriesPanel
           title={"Avg time-to-signal - E2E (Weekly)"}
@@ -138,12 +137,13 @@
 
       <Grid item xs={6} height={ROW_HEIGHT}>
         <TimeSeriesPanel
-          title={"Weekly external PR count (4 week moving average))"}
+          title={"Weekly external PR count (4 week moving average)"}
           queryName={"external_contribution_stats"}
           queryParams={[...contributionTimeParams]}
+          queryCollection={"metrics"}
           granularity={"week"}
           timeFieldName={"granularity_bucket"}
-          yAxisFieldName={"weekly_pr_count_rolling_average"}
+          yAxisFieldName={"pr_count"}
           yAxisRenderer={(value) => value}
           additionalOptions={{ yAxis: { scale: true } }}
         />
@@ -151,78 +151,17 @@
 
       <Grid item xs={6} height={ROW_HEIGHT}>
         <TimeSeriesPanel
-          title={
-            "Weekly unique external contributor count (4 week moving average)"
-          }
-          queryName={"external_contribution_stats"}
+          title={"Monthly external PR count"}
+          queryName={"monthly_contribution_stats"}
+          queryCollection={"pytorch_dev_infra_kpis"}
           queryParams={[...contributionTimeParams]}
-          granularity={"week"}
-          timeFieldName={"granularity_bucket"}
-          yAxisFieldName={"weekly_user_count_rolling_average"}
+          granularity={"month"}
+          timeFieldName={"year_and_month"}
+          yAxisFieldName={"pr_count"}
           yAxisRenderer={(value) => value}
           additionalOptions={{ yAxis: { scale: true } }}
         />
       </Grid>
     </Grid>
   );
-=======
-            <Grid item xs={12} lg={6} height={ROW_HEIGHT}>
-                <TimeSeriesPanel
-                title={"# of Force Merges (Weekly)"}
-                queryName={"number_of_force_pushes_historical"}
-                queryCollection={"pytorch_dev_infra_kpis"}
-                queryParams={[
-                    ...timeParams,
-                ]}
-                granularity={"week"}
-                timeFieldName={"bucket"}
-                yAxisFieldName={"count"}
-                yAxisRenderer={(unit) => `${unit}`}
-                />
-            </Grid>
-            <Grid item xs={12} lg={6} height={ROW_HEIGHT}>
-              <TimeSeriesPanel
-                title={"viable/strict Lag (Daily)"}
-                queryName={"strict_lag_historical"}
-                queryCollection={"pytorch_dev_infra_kpis"}
-                queryParams={[...timeParams]}
-                granularity={"day"}
-                timeFieldName={"push_time"}
-                yAxisFieldName={"diff_hr"}
-                yAxisLabel={"Hours"}
-                yAxisRenderer={(unit) => `${unit}`}
-                // the data is very variable, so set the y axis to be something that makes this chart a bit easier to read
-                additionalOptions={{ yAxis: { max: 7 } }}
-              />
-            </Grid>
-            <Grid item xs={6} height={ROW_HEIGHT}>
-                <TimeSeriesPanel
-                    title={"Weekly External PR Count (4 week moving average)"}
-                    queryName={"external_contribution_stats"}
-                    queryParams={[...contributionTimeParams]}
-                    queryCollection={"metrics"}
-                    granularity={"week"}
-                    timeFieldName={"granularity_bucket"}
-                    yAxisFieldName={"pr_count"}
-                    yAxisRenderer={(value) => value}
-                    additionalOptions={{ yAxis: { scale: true } }}
-                />
-            </Grid>
-
-            <Grid item xs={6} height={ROW_HEIGHT}>
-                <TimeSeriesPanel
-                    title={"Monthly External PR Count"}
-                    queryName={"monthly_contribution_stats"}
-                    queryCollection={"pytorch_dev_infra_kpis"}
-                    queryParams={[...contributionTimeParams]}
-                    granularity={"month"}
-                    timeFieldName={"year_and_month"}
-                    yAxisFieldName={"pr_count"}
-                    yAxisRenderer={(value) => value}
-                    additionalOptions={{ yAxis: { scale: true } }}
-                />
-            </Grid>
-        </Grid>
-    );
->>>>>>> 341b119c
 }