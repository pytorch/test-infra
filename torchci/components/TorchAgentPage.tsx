--- conflicted
+++ resolved
@@ -263,7 +263,6 @@
     }
   }, [session.data?.user]);
 
-<<<<<<< HEAD
   const checkUserPermissions = useCallback(
     async (forceCheck = false) => {
       if (
@@ -316,39 +315,6 @@
     },
     [session.data?.user, permissionState]
   );
-=======
-  const checkUserPermissions = useCallback(async () => {
-    if (
-      !session.data?.user ||
-      hasAuthCookie() ||
-      permissionState !== "unchecked"
-    )
-      return;
-
-    setPermissionState("checking");
-    try {
-      // Make a simple API call to check permissions
-      const response = await fetch("/api/torchagent-check-permissions", {
-        method: "GET",
-        headers: {
-          "Content-Type": "application/json",
-        },
-      });
-
-      if (response.status === 403) {
-        setPermissionState("insufficient");
-      } else if (!response.ok) {
-        // For 500 errors or other issues, also show insufficient permissions
-        setPermissionState("insufficient");
-      } else {
-        setPermissionState("sufficient");
-      }
-    } catch (error) {
-      console.error("Error checking permissions:", error);
-      setPermissionState("insufficient");
-    }
-  }, [session.data?.user, permissionState]);
->>>>>>> 1c5e3414
 
   const loadChatSession = async (sessionId: string) => {
     // Cancel any active stream first
@@ -959,11 +925,7 @@
               color="secondary"
               onClick={() => {
                 setPermissionState("unchecked");
-<<<<<<< HEAD
                 checkUserPermissions(true); // Force a fresh check
-=======
-                checkUserPermissions();
->>>>>>> 1c5e3414
               }}
             >
               Try Again
