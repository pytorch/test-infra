import { Box, Button, Typography, useTheme } from "@mui/material";
import { useSession } from "next-auth/react";
import { useEffect, useRef, useState } from "react";
import AISpinner from "./AISpinner";
import { ChatHistorySidebar } from "./TorchAgentPage/ChatHistorySidebar";
<<<<<<< HEAD
=======
import { FeedbackButtons } from "./TorchAgentPage/FeedbackButtons";
>>>>>>> 272e7789
import { GrafanaEmbed } from "./TorchAgentPage/GrafanaEmbed";
import { HeaderSection } from "./TorchAgentPage/HeaderSection";
import {
  useAnimatedCounter,
  useAutoScroll,
  useThinkingMessages,
  useTokenCalculator,
} from "./TorchAgentPage/hooks";
import { LoadingDisplay } from "./TorchAgentPage/LoadingDisplay";
import {
  ChunkMetadata,
  LoaderWrapper,
  QuerySection,
  ResponseText,
  ResultsSection,
  TorchAgentPageContainer,
} from "./TorchAgentPage/styles";
import { TodoList } from "./TorchAgentPage/TodoList";
import { ToolUse } from "./TorchAgentPage/ToolUse";
import { ParsedContent } from "./TorchAgentPage/types";
import {
  extractGrafanaLinks,
  formatElapsedTime,
  formatTokenCount,
  renderTextWithLinks,
} from "./TorchAgentPage/utils";
import { WelcomeSection } from "./TorchAgentPage/WelcomeSection";

interface ChatSession {
  sessionId: string;
  timestamp: string;
  date: string;
  filename: string;
  key: string;
<<<<<<< HEAD
  status?: string;
  title?: string;
  displayedTitle?: string;
}
=======
  title?: string;
}

// Helper function to check for special auth cookie (presence only)
const hasAuthCookie = () => {
  if (typeof document === "undefined") return false;

  const cookies = document.cookie.split(";");
  const authCookie = cookies.find((cookie) =>
    cookie.trim().startsWith("GRAFANA_MCP_AUTH_TOKEN=")
  );

  return !!authCookie;
};
>>>>>>> 272e7789

export const TorchAgentPage = () => {
  const session = useSession();
  const theme = useTheme();

  const featureRequestUrl =
    "https://github.com/pytorch/test-infra/issues/new?title=" +
    encodeURIComponent("[TorchAgent][featurerequest]") +
    "&body=" +
    encodeURIComponent("Please describe your feature request here.");
  const bugReportUrl =
    "https://github.com/pytorch/test-infra/issues/new?title=" +
    encodeURIComponent("[TorchAgent][bug]") +
    "&body=" +
    encodeURIComponent("Please describe the bug you encountered.");

  const [query, setQuery] = useState("");
  const [isLoading, setIsLoading] = useState(false);
  const [response, setResponse] = useState("");
  const [parsedResponses, setParsedResponses] = useState<ParsedContent[]>([]);
  const [expandedTools, setExpandedTools] = useState<Record<number, boolean>>(
    {}
  );
  const [allToolsExpanded, setAllToolsExpanded] = useState(false);
  const [typingSpeed] = useState(10);
  const [thinkingMessageIndex, setThinkingMessageIndex] = useState(0);
  const [startTime, setStartTime] = useState<number | null>(null);
  const [elapsedTime, setElapsedTime] = useState(0);
  const [totalTokens, setTotalTokens] = useState(0);
  const [completedTokens, setCompletedTokens] = useState(0);
  const [completedTime, setCompletedTime] = useState(0);
  const [error, setError] = useState("");
  const [debugVisible, setDebugVisible] = useState(false);
<<<<<<< HEAD
  const hasFetchedTitleRef = useRef(false);

  // Chat history state
  const [chatHistory, setChatHistory] = useState<ChatSession[]>([]);
  const chatHistoryRef = useRef<ChatSession[]>([]);
  useEffect(() => {
    chatHistoryRef.current = chatHistory;
  }, [chatHistory]);
=======
  const [currentSessionId, setCurrentSessionId] = useState<string | null>(null);
  const [feedbackVisible, setFeedbackVisible] = useState(false);

  // Chat history state
  const [chatHistory, setChatHistory] = useState<ChatSession[]>([]);
>>>>>>> 272e7789
  const [selectedSession, setSelectedSession] = useState<string | null>(null);
  const [isHistoryLoading, setIsHistoryLoading] = useState(false);
  const [isSessionLoading, setIsSessionLoading] = useState(false);
  const [drawerOpen, setDrawerOpen] = useState(true);
<<<<<<< HEAD

  const pollingRef = useRef<NodeJS.Timeout | null>(null);
=======
>>>>>>> 272e7789

  const fetchControllerRef = useRef<AbortController | null>(null);
  const suppressErrorRef = useRef<boolean>(false);

  const thinkingMessages = useThinkingMessages();
  const displayedTokens = useAnimatedCounter(totalTokens);
  const calculateTotalTokens = useTokenCalculator();
  const { showScrollButton, scrollToBottomAndEnable, resetAutoScroll } =
    useAutoScroll(isLoading, parsedResponses);

  const handleQueryChange = (event: React.ChangeEvent<HTMLInputElement>) => {
    setQuery(event.target.value);
  };

  // Fetch chat history on component mount
<<<<<<< HEAD
  const fetchChatHistory = async (showLoading = false) => {
    if (!session.data?.user) return;

    if (showLoading) {
      setIsHistoryLoading(true);
    }
=======
  const fetchChatHistory = async () => {
    console.log("hasAuthCookie:", hasAuthCookie());
    if (!session.data?.user && !hasAuthCookie()) return;

    setIsHistoryLoading(true);
>>>>>>> 272e7789
    try {
      const response = await fetch("/api/torchagent-get-history");
      if (response.ok) {
        const data = await response.json();
        setChatHistory(data.sessions || []);
<<<<<<< HEAD
        const hasInProgress = (data.sessions || []).some(
          (s: ChatSession) => s.status === "in_progress"
        );
        if (hasInProgress && !pollingRef.current) {
          pollingRef.current = setInterval(fetchChatHistory, 10000);
        } else if (!hasInProgress && pollingRef.current) {
          clearInterval(pollingRef.current);
          pollingRef.current = null;
        }
=======
>>>>>>> 272e7789
      } else {
        console.error("Failed to fetch chat history");
      }
    } catch (error) {
      console.error("Error fetching chat history:", error);
    } finally {
<<<<<<< HEAD
      if (showLoading) {
        setIsHistoryLoading(false);
      }
=======
      setIsHistoryLoading(false);
>>>>>>> 272e7789
    }
  };

  // Load a specific chat session
  const loadChatSession = async (sessionId: string) => {
<<<<<<< HEAD
    // Cancel any ongoing streaming request first (suppress error message)
    cancelRequest(true);

=======
>>>>>>> 272e7789
    setIsSessionLoading(true);
    // Clear existing content while loading
    setParsedResponses([]);
    setResponse("");
    setError("");

    try {
      const response = await fetch(
        `/api/torchagent-get-chat-history?sessionId=${sessionId}`
      );
      if (response.ok) {
        const sessionData = await response.json();
        console.log("Loaded session data:", sessionData);

        // The messages array contains the same format as streaming data
        if (sessionData.messages && Array.isArray(sessionData.messages)) {
          // Clear the query input for historical chats
          setQuery("");

          // Process each message directly
          let fullResponse = "";

          // Clear existing parsed responses
          setParsedResponses([]);

          // First, process user messages (queries/prompts) - these should appear first
          sessionData.messages.forEach((msg: any) => {
            if (msg.type === "user_message" && msg.content) {
              const textContent = msg.content;
              const grafanaLinks = extractGrafanaLinks(textContent);

              setParsedResponses((prev) => [
                ...prev,
                {
                  type: "user_message",
                  content: textContent,
                  displayedContent: textContent,
                  isAnimating: false,
                  timestamp: Date.now(),
                  grafanaLinks:
                    grafanaLinks.length > 0 ? grafanaLinks : undefined,
                },
              ]);
            }

            // For debugging and streaming format processing, accumulate content
            if (msg.content) {
              fullResponse += msg.content + "\n";
            }
          });

          // Set the raw response for debug view
          setResponse(fullResponse);

          // Now process streaming format messages for AI responses
          const lines = fullResponse.split("\n").filter((line) => line.trim());
          lines.forEach((line) => {
            try {
              const json = JSON.parse(line);

              // Use the same logic as the streaming handler
              if (json.type === "assistant" && json.message?.content) {
                json.message.content.forEach((item: any) => {
                  if (item.type === "text") {
                    const textContent = item.text;
                    const grafanaLinks = extractGrafanaLinks(textContent);

                    setParsedResponses((prev) => [
                      ...prev,
                      {
                        type: "text",
                        content: textContent,
                        displayedContent: textContent,
                        isAnimating: false,
                        timestamp: Date.now(),
                        grafanaLinks:
                          grafanaLinks.length > 0 ? grafanaLinks : undefined,
                      },
                    ]);
                  } else if (item.type === "tool_use") {
                    // Handle tool usage
                    setParsedResponses((prev) => [
                      ...prev,
                      {
                        type: "tool_use",
                        content: "",
                        toolName: item.name,
                        toolInput: item.input,
                        toolResult: "", // Will be filled by tool_result
                        timestamp: Date.now(),
                        isAnimating: false,
                        toolUseId: item.id,
                      },
                    ]);
                  }
                });
              } else if (json.type === "user" && json.message?.content) {
                // Handle user messages and tool results
                json.message.content.forEach((item: any) => {
                  if (item.type === "text") {
                    const textContent = item.text;
                    const grafanaLinks = extractGrafanaLinks(textContent);

                    setParsedResponses((prev) => [
                      ...prev,
                      {
                        type: "user_message",
                        content: textContent,
                        displayedContent: textContent,
                        isAnimating: false,
                        timestamp: Date.now(),
                        grafanaLinks:
                          grafanaLinks.length > 0 ? grafanaLinks : undefined,
                      },
                    ]);
                  } else if (item.type === "tool_result" && item.tool_use_id) {
                    // Handle tool results - update the corresponding tool use
                    setParsedResponses((prev) => {
                      const updated = [...prev];
                      const toolUseIndex = updated.findIndex(
                        (response) =>
                          response.type === "tool_use" &&
                          response.toolUseId === item.tool_use_id
                      );

                      if (toolUseIndex !== -1) {
                        // Extract tool result content
                        let toolResult = "";
                        if (item.content && Array.isArray(item.content)) {
                          toolResult = item.content
                            .map((c: any) => c.text || c)
                            .join("");
                        } else if (typeof item.content === "string") {
                          toolResult = item.content;
                        }

                        updated[toolUseIndex] = {
                          ...updated[toolUseIndex],
                          toolResult: toolResult,
                        };
                      }
                      return updated;
                    });
                  }
                });
              }
            } catch (e) {
              // Skip invalid JSON lines
            }
          });
        }

        setSelectedSession(sessionId);
<<<<<<< HEAD
        // Don't override the response we set above for the debug view
=======
        setCurrentSessionId(sessionId);
        setFeedbackVisible(sessionData.status === "completed");
>>>>>>> 272e7789
      } else {
        console.error("Failed to load chat session");
        setError("Failed to load chat session");
      }
    } catch (error) {
      console.error("Error loading chat session:", error);
      setError("Error loading chat session");
    } finally {
      setIsSessionLoading(false);
    }
  };

  // Start a new chat
  const startNewChat = () => {
<<<<<<< HEAD
    cancelRequest(true);
=======
>>>>>>> 272e7789
    setQuery("");
    setResponse("");
    setParsedResponses([]);
    setSelectedSession(null);
<<<<<<< HEAD
=======
    setCurrentSessionId(null);
    setFeedbackVisible(false);
>>>>>>> 272e7789
    setError("");
    setTotalTokens(0);
    setCompletedTokens(0);
    setElapsedTime(0);
    setCompletedTime(0);
    setIsSessionLoading(false);
<<<<<<< HEAD
    hasFetchedTitleRef.current = false;
  };

  const animateTitleTyping = (sessionId: string, title: string) => {
    const totalDuration = 2000;
    const steps = title.length;
    if (steps === 0) return;
    let index = 0;
    const interval = setInterval(() => {
      index += 1;
      setChatHistory((prev) =>
        prev.map((s) =>
          s.sessionId === sessionId
            ? { ...s, displayedTitle: title.slice(0, index) }
            : s
        )
      );
      if (index >= steps) {
        clearInterval(interval);
        setChatHistory((prev) =>
          prev.map((s) =>
            s.sessionId === sessionId ? { ...s, displayedTitle: undefined } : s
          )
        );
      }
    }, totalDuration / steps);
=======
>>>>>>> 272e7789
  };

  // Fetch chat history on mount
  useEffect(() => {
    if (session.data?.user) {
<<<<<<< HEAD
      fetchChatHistory(true);
=======
      fetchChatHistory();
>>>>>>> 272e7789
    }
  }, [session.data?.user]);

  // Rotate through thinking messages every 6 seconds
  useEffect(() => {
    if (!isLoading) return;

    const interval = setInterval(() => {
      setThinkingMessageIndex((prev) => (prev + 1) % thinkingMessages.length);
    }, 6000);

    return () => clearInterval(interval);
  }, [isLoading, thinkingMessages.length]);

  // Also update message when new data comes in
  useEffect(() => {
    if (isLoading && parsedResponses.length > 0) {
      setThinkingMessageIndex((prev) => (prev + 1) % thinkingMessages.length);
    }
  }, [parsedResponses.length, isLoading, thinkingMessages.length]);

  // Timer effect to update elapsed time
  useEffect(() => {
    if (!isLoading || !startTime) return;

    const timer = setInterval(() => {
      const now = Date.now();
      const elapsed = Math.floor((now - startTime) / 1000);
      setElapsedTime(elapsed);
    }, 1000);

    return () => clearInterval(timer);
  }, [isLoading, startTime]);

  // Handle typewriter effect for text content
  useEffect(() => {
    const animatingItems = parsedResponses.filter(
      (item) => item.type === "text" && item.isAnimating
    );

    if (animatingItems.length === 0) return;

    const itemIndex = parsedResponses.findIndex((item) => item.isAnimating);
    if (itemIndex === -1) return;

    const item = parsedResponses[itemIndex];
    const fullText = item.content;
    const currentText = item.displayedContent || "";

    if (currentText.length >= fullText.length) {
      setParsedResponses((prev) => {
        const updated = [...prev];
        updated[itemIndex].isAnimating = false;
        updated[itemIndex].displayedContent = fullText;
        return updated;
      });
      return;
    }

    const timer = setTimeout(() => {
      setParsedResponses((prev) => {
        const updated = [...prev];
        updated[itemIndex].displayedContent = fullText.substring(
          0,
          (updated[itemIndex].displayedContent || "").length + 1
        );
        return updated;
      });
    }, typingSpeed);

    return () => clearTimeout(timer);
  }, [parsedResponses, typingSpeed]);

  // Calculate total tokens whenever parsedResponses changes
  useEffect(() => {
    if (parsedResponses.length > 0) {
      const total = calculateTotalTokens(parsedResponses);
      if (isFinite(total) && total >= 0 && total !== totalTokens) {
        setTotalTokens(total);
      }
    }
  }, [parsedResponses, calculateTotalTokens, totalTokens]);

  // Clean up on component unmount
  useEffect(() => {
    return () => {
      if (fetchControllerRef.current) {
        fetchControllerRef.current.abort();
        fetchControllerRef.current = null;
      }
      if (pollingRef.current) {
        clearInterval(pollingRef.current);
        pollingRef.current = null;
      }
    };
  }, []);

  // Parse response JSON and extract content
  const parseJsonLine = (line: string) => {
    try {
      if (!line.trim()) return;

      setResponse((prev) => prev + line + "\n");
      const json = JSON.parse(line) as any;

      if (json.status === "connecting" && json.userUuid) {
        setCurrentSessionId(json.userUuid);
        return;
      }

      // Process timing data from result messages
      if (
        json.type === "result" &&
        json.subtype === "success" &&
        json.duration_ms
      ) {
        const durationSec = Math.round(json.duration_ms / 1000);
        setElapsedTime(durationSec);
      }

      // Handle different response types
      if (json.type === "assistant" && json.message?.content) {
        json.message.content.forEach((item: any) => {
          if (item.type === "text" && "text" in item) {
            if (!hasFetchedTitleRef.current && parsedResponses.length === 0) {
              hasFetchedTitleRef.current = true;
              fetchChatHistory().then(() => {
                const latest = chatHistoryRef.current[0];
                if (latest && latest.title) {
                  animateTitleTyping(latest.sessionId, latest.title);
                  setSelectedSession(latest.sessionId);
                }
              });
            }
            const textContent = item.text || "";
            const grafanaLinks = extractGrafanaLinks(textContent);

            setParsedResponses((prev) => {
              const now = Date.now();
              const outputTokens = json.message?.usage?.output_tokens || 0;

              return [
                ...prev,
                {
                  type: "text",
                  content: textContent,
                  displayedContent: "",
                  isAnimating: true,
                  grafanaLinks:
                    grafanaLinks.length > 0 ? grafanaLinks : undefined,
                  timestamp: now,
                  outputTokens: outputTokens,
                },
              ];
            });
          } else if (
            item.type === "tool_use" &&
            "name" in item &&
            "input" in item
          ) {
            // Special handling for Todo tools
            if (item.name === "TodoWrite" || item.name === "TodoRead") {
              if (item.name === "TodoWrite" && "todos" in item.input) {
                setParsedResponses((prev) => {
                  const now = Date.now();
                  const todos = item.input.todos;

                  const todoListIndex = prev.findIndex(
                    (response) => response.type === "todo_list"
                  );

                  const updated = [...prev];

                  if (todoListIndex !== -1) {
                    updated[todoListIndex] = {
                      ...updated[todoListIndex],
                      todoItems: todos,
                      timestamp: now,
                    };
                  } else {
                    updated.push({
                      type: "todo_list",
                      content: "Todo List",
                      todoItems: todos,
                      timestamp: now,
                    });
                  }

                  updated.push({
                    type: "tool_use",
                    content: "",
                    toolName: item.name,
                    toolInput: item.input,
                    timestamp: now,
                    outputTokens: json.message?.usage?.output_tokens || 0,
                    toolUseId: "id" in item ? item.id : undefined,
                  });

                  return updated;
                });
              } else {
                setParsedResponses((prev) => {
                  const now = Date.now();
                  return [
                    ...prev,
                    {
                      type: "tool_use",
                      content: "",
                      toolName: item.name,
                      toolInput: item.input,
                      timestamp: now,
                      outputTokens: json.message?.usage?.output_tokens || 0,
                      toolUseId: "id" in item ? item.id : undefined,
                    },
                  ];
                });
              }
            } else {
              setParsedResponses((prev) => {
                const now = Date.now();
                const outputTokens = json.message?.usage?.output_tokens || 0;

                return [
                  ...prev,
                  {
                    type: "tool_use",
                    content: "",
                    toolName: item.name,
                    toolInput: item.input,
                    timestamp: now,
                    outputTokens: outputTokens,
                    toolUseId: "id" in item ? item.id : undefined,
                  },
                ];
              });
            }
          }
        });
      } else if (json.type === "user" && json.message?.content) {
        json.message.content.forEach((item: any) => {
          if (item.type === "tool_result" && item.tool_use_id) {
            setParsedResponses((prev) => {
              const updated = [...prev];
              const toolUseIndex = updated.findIndex(
                (response) =>
                  response.type === "tool_use" &&
                  response.toolUseId === item.tool_use_id
              );

              if (toolUseIndex !== -1) {
                const toolName = updated[toolUseIndex].toolName;

                if (toolName === "TodoWrite" || toolName === "TodoRead") {
                  try {
                    const toolInput = updated[toolUseIndex].toolInput;

                    if (
                      toolName === "TodoWrite" &&
                      toolInput &&
                      "todos" in toolInput
                    ) {
                      const todos = toolInput.todos;
                      const todoListIndex = updated.findIndex(
                        (response) => response.type === "todo_list"
                      );

                      if (todoListIndex !== -1) {
                        updated[todoListIndex] = {
                          ...updated[todoListIndex],
                          todoItems: todos,
                          timestamp: Date.now(),
                        };
                      } else {
                        updated.push({
                          type: "todo_list",
                          content: "Todo List",
                          todoItems: todos,
                          timestamp: Date.now(),
                        });
                      }
                    } else if (toolName === "TodoRead") {
                      try {
                        const resultContent = item.content?.[0]?.text || "";
                        if (resultContent.includes('"todos":')) {
                          const todoData = JSON.parse(resultContent);
                          if (
                            todoData &&
                            todoData.todos &&
                            Array.isArray(todoData.todos)
                          ) {
                            const todoListIndex = updated.findIndex(
                              (response) => response.type === "todo_list"
                            );

                            if (todoListIndex !== -1) {
                              updated[todoListIndex] = {
                                ...updated[todoListIndex],
                                todoItems: todoData.todos,
                                timestamp: Date.now(),
                              };
                            } else {
                              updated.push({
                                type: "todo_list",
                                content: "Todo List",
                                todoItems: todoData.todos,
                                timestamp: Date.now(),
                              });
                            }
                          }
                        }
                      } catch (e) {
                        console.error("Failed to parse TodoRead result:", e);
                      }
                    }

                    updated.splice(toolUseIndex, 1);
                  } catch (err) {
                    console.error("Failed to process todo data:", err);
                    updated[toolUseIndex] = {
                      ...updated[toolUseIndex],
                      toolResult:
                        item.content?.[0]?.text || "No result content",
                    };
                  }
                } else {
                  updated[toolUseIndex] = {
                    ...updated[toolUseIndex],
                    toolResult: item.content?.[0]?.text || "No result content",
                  };
                }
              }

              return updated;
            });
          }
        });
      } else if (json.type === "content_block_delta") {
        if (json.delta?.type === "text" && json.delta.text) {
          setParsedResponses((prev) => {
            const now = Date.now();

            if (prev.length > 0 && prev[prev.length - 1].type === "text") {
              const updated = [...prev];
              updated[updated.length - 1].content += json.delta?.text || "";
              updated[updated.length - 1].isAnimating = true;

              const fullContent = updated[updated.length - 1].content;
              updated[updated.length - 1].grafanaLinks =
                extractGrafanaLinks(fullContent);

              const tokenIncrement = 1;
              const currentTokens =
                updated[updated.length - 1].outputTokens || 0;
              updated[updated.length - 1].outputTokens =
                currentTokens + tokenIncrement;
              updated[updated.length - 1].timestamp = now;

              return updated;
            } else {
              const textContent = json.delta?.text || "";

              return [
                ...prev,
                {
                  type: "text",
                  content: textContent,
                  displayedContent: "",
                  isAnimating: true,
                  grafanaLinks: extractGrafanaLinks(textContent),
                  timestamp: now,
                  outputTokens: json.usage?.output_tokens || 0,
                },
              ];
            }
          });
        }
      } else if (json.error) {
        setError(`Error: ${json.error}`);
      }
    } catch (err) {
      console.error("Failed to parse:", line);
    }
  };

  const cancelRequest = (suppressError: boolean = false) => {
    if (fetchControllerRef.current) {
      // Set flag to suppress error message if needed
      suppressErrorRef.current = suppressError;

      fetchControllerRef.current.abort();
      fetchControllerRef.current = null;
      setIsLoading(false);
      if (currentSessionId) {
        setFeedbackVisible(true);
      }
    }
  };

  const handleSubmit = async (event: React.FormEvent) => {
    event.preventDefault();

    if (!query.trim()) {
      setError("Query cannot be empty");
      return;
    }

    cancelRequest();

    const placeholderId = `tmp-${Date.now()}`;
    const nowIso = new Date().toISOString();
    const placeholderSession: ChatSession = {
      sessionId: placeholderId,
      timestamp: nowIso,
      date: nowIso.slice(0, 10).replace(/-/g, ""),
      filename: "",
      key: placeholderId,
      status: "in_progress",
    };
    setChatHistory((prev) => [placeholderSession, ...prev]);
    setSelectedSession(placeholderId);
    hasFetchedTitleRef.current = false;

    setIsLoading(true);
    setResponse("");
    setParsedResponses([]);
    setFeedbackVisible(false);
    setError("");
    setAllToolsExpanded(false);
    resetAutoScroll();

    const now = Date.now();
    setStartTime(now);
    setElapsedTime(0);
    setTotalTokens(0);
    setCompletedTokens(0);
    setCompletedTime(0);

    fetchControllerRef.current = new AbortController();

    try {
      const response = await fetch("/api/torchagent-api", {
        method: "POST",
        headers: {
          "Content-Type": "application/json",
          "Cache-Control": "no-cache",
          Connection: "keep-alive",
          "X-Requested-With": "XMLHttpRequest",
        },
        body: JSON.stringify({ query }),
        signal: fetchControllerRef.current.signal,
        cache: "no-store",
        // @ts-ignore
        duplex: "half",
      });

      if (!response.ok) {
        const errorText = await response.text();

        if (response.status === 401) {
          throw new Error(
            "Authentication required. Please sign in to continue."
          );
        } else if (response.status === 403) {
          throw new Error(
            "Access denied. You need write permissions to pytorch/pytorch repository to use this tool."
          );
        } else {
          throw new Error(errorText || `HTTP error: ${response.status}`);
        }
      }

      if (!response.body) {
        throw new Error("Response body is null");
      }

      const reader = response.body.getReader();
      const decoder = new TextDecoder();
      let buffer = "";

      while (true) {
        if (fetchControllerRef.current === null) break;

        const { done, value } = await reader.read();

        if (done) {
          if (buffer.trim()) {
            parseJsonLine(buffer.trim());
          }

          setTimeout(() => {
            const finalTokens = calculateTotalTokens(parsedResponses);
            setCompletedTime(elapsedTime);
            setCompletedTokens(finalTokens);
            setTotalTokens(finalTokens);
            setIsLoading(false);
<<<<<<< HEAD
            fetchChatHistory();
=======
            if (currentSessionId) {
              setFeedbackVisible(true);
            }
>>>>>>> 272e7789
          }, 500);

          break;
        }

        const text = decoder.decode(value, { stream: true });
        buffer += text;

        const lines = buffer.split("\n");

        for (let i = 0; i < lines.length - 1; i++) {
          if (lines[i].trim()) {
            parseJsonLine(lines[i].trim());
          }
        }

        buffer = lines[lines.length - 1];
      }
    } catch (err) {
      if (err instanceof Error && err.name === "AbortError") {
        // Only show "Request cancelled" error if it wasn't suppressed (i.e., user explicitly cancelled)
        if (!suppressErrorRef.current) {
          setError("Request cancelled");
        }
        // Reset the suppress flag after use
        suppressErrorRef.current = false;
      } else {
        console.error("Fetch error:", err);
        setError(`Error: ${err instanceof Error ? err.message : String(err)}`);
      }
      setIsLoading(false);
<<<<<<< HEAD
      fetchChatHistory();
=======
      if (currentSessionId) {
        setFeedbackVisible(true);
      }
>>>>>>> 272e7789
    }
  };

  // Authentication check - allow bypass with special cookie
  const hasCookieAuth = hasAuthCookie();

  if (session.status === "loading") {
    return (
      <TorchAgentPageContainer>
        <QuerySection sx={{ padding: "20px", textAlign: "center" }}>
          <AISpinner />
          <Typography variant="h6" sx={{ mt: 2 }}>
            Checking authentication...
          </Typography>
        </QuerySection>
      </TorchAgentPageContainer>
    );
  }

  if (
    !hasCookieAuth &&
    (session.status === "unauthenticated" ||
      !session.data?.user ||
      !(session.data as any)?.accessToken)
  ) {
    return (
      <TorchAgentPageContainer>
        <QuerySection sx={{ padding: "20px", textAlign: "center" }}>
          <Typography variant="h4" gutterBottom>
            Authentication Required
          </Typography>
          <Typography variant="body1" sx={{ mb: 2 }}>
            You must be logged in with write permissions to pytorch/pytorch to
            access this tool.
          </Typography>
          <Typography variant="body2" color="text.secondary">
            Please sign in to continue.
          </Typography>
        </QuerySection>
      </TorchAgentPageContainer>
    );
  }

  const renderContent = () => {
    if (parsedResponses.length === 0) {
      if (isLoading) {
        return (
          <LoaderWrapper>
            <AISpinner />
            <Box sx={{ ml: 2 }}>
              <Typography variant="body2">
                {thinkingMessages[thinkingMessageIndex]}
              </Typography>
              <Typography variant="caption" sx={{ opacity: 0.7 }}>
                Running for {formatElapsedTime(elapsedTime)} •{" "}
                {formatTokenCount(displayedTokens)} tokens
              </Typography>
            </Box>
          </LoaderWrapper>
        );
      }
      return (
        <Typography color="textSecondary" align="center" sx={{ mt: 5 }}>
          Run a query to see results here.
        </Typography>
      );
    }

    return (
      <div>
        {parsedResponses
          .filter((item) => item.type !== "todo_list")
          .map((item, index) => (
            <div key={`content-${index}`}>
              {item.type === "user_message" ? (
                <Box
                  sx={{
                    mb: 3,
                    p: 2,
                    backgroundColor: "action.hover",
                    borderRadius: 1,
                    borderLeft: "4px solid",
                    borderLeftColor: "primary.main",
                  }}
                >
                  <Typography
                    variant="subtitle2"
                    color="primary"
                    sx={{ mb: 1 }}
                  >
                    User Query:
                  </Typography>
                  <Typography variant="body1">
                    {renderTextWithLinks(item.content, false)}
                  </Typography>

                  {item.grafanaLinks && item.grafanaLinks.length > 0 && (
                    <Box mt={2}>
                      {item.grafanaLinks.map((link, i) => (
                        <GrafanaEmbed key={i} dashboardId={link.dashboardId} />
                      ))}
                    </Box>
                  )}
                </Box>
              ) : item.type === "text" ? (
                <>
                  <ResponseText>
                    {renderTextWithLinks(
                      (item.displayedContent !== undefined
                        ? item.displayedContent
                        : item.content
                      )?.trim() || "",
                      item.isAnimating
                    )}
                  </ResponseText>

                  {!item.isAnimating && (
                    <ChunkMetadata>
                      {/* For historical chats, we skip timing calculations since timestamps are strings */}
                      {item.outputTokens
                        ? `${formatTokenCount(item.outputTokens)} tokens`
                        : ""}
                    </ChunkMetadata>
                  )}

                  {item.grafanaLinks && item.grafanaLinks.length > 0 && (
                    <Box mt={2}>
                      {item.grafanaLinks.map((link, i) => (
                        <GrafanaEmbed key={i} dashboardId={link.dashboardId} />
                      ))}
                    </Box>
                  )}
                </>
              ) : item.type === "tool_use" && item.toolName ? (
                <ToolUse
                  toolName={item.toolName}
                  toolInput={item.toolInput}
                  toolResult={item.toolResult}
                  outputTokens={item.outputTokens}
                  isExpanded={expandedTools[index] || false}
                  onToggleExpand={() =>
                    setExpandedTools((prev) => ({
                      ...prev,
                      [index]: !prev[index],
                    }))
                  }
                />
              ) : null}
            </div>
          ))}

        {parsedResponses
          .filter((item) => item.type === "todo_list")
          .map((item, index) => (
            <div key={`todo-${index}`}>
              {item.todoItems && (
                <TodoList
                  todoItems={item.todoItems}
                  timestamp={
                    typeof item.timestamp === "number"
                      ? item.timestamp
                      : undefined
                  }
                />
              )}
            </div>
          ))}

        {isLoading ? (
          <LoaderWrapper>
            <AISpinner />
            <Box sx={{ ml: 2 }}>
              <Typography variant="body2">
                {thinkingMessages[thinkingMessageIndex]}
              </Typography>
              <Typography variant="caption" sx={{ opacity: 0.7 }}>
                Running for {formatElapsedTime(elapsedTime)} •{" "}
                {formatTokenCount(displayedTokens)} tokens
              </Typography>
            </Box>
          </LoaderWrapper>
        ) : (
          (completedTokens > 0 || feedbackVisible) && (
            <Box
              sx={{
                display: "flex",
                justifyContent: "flex-end",
                alignItems: "center",
                mt: 3,
                p: 2,
                borderTop: "1px solid",
                borderTopColor: "divider",
                backgroundColor:
                  theme.palette.mode === "dark"
                    ? "rgba(30,30,30,0.95)"
                    : "rgba(250,250,250,0.95)",
                borderRadius: "0 0 8px 8px",
                position: "sticky",
                bottom: 0,
                zIndex: 10,
                boxShadow: "0 -2px 10px rgba(0,0,0,0.1)",
              }}
            >
              {completedTokens > 0 && (
                <Typography
                  variant="body2"
                  color="text.primary"
                  sx={{ fontWeight: "medium" }}
                >
                  Completed in {formatElapsedTime(completedTime)} • Total:{" "}
                  {formatTokenCount(completedTokens)} tokens
                </Typography>
              )}
              <FeedbackButtons
                sessionId={currentSessionId}
                visible={feedbackVisible}
              />
            </Box>
          )
        )}
      </div>
    );
  };

  const sidebarWidth = 300;

  return (
    <Box sx={{ display: "flex", height: "100vh" }}>
      {/* Sidebar */}
      <ChatHistorySidebar
        drawerOpen={drawerOpen}
        sidebarWidth={sidebarWidth}
        chatHistory={chatHistory}
        selectedSession={selectedSession}
        isHistoryLoading={isHistoryLoading}
        onStartNewChat={startNewChat}
        onLoadChatSession={loadChatSession}
      />

      {/* Main Content */}
      <Box sx={{ flexGrow: 1, display: "flex", flexDirection: "column" }}>
        {isSessionLoading ? (
          <LoadingDisplay message="Loading Conversation..." showFullScreen />
        ) : (
          <TorchAgentPageContainer>
            <HeaderSection
              showScrollButton={showScrollButton}
              onScrollToBottom={scrollToBottomAndEnable}
              featureRequestUrl={featureRequestUrl}
              bugReportUrl={bugReportUrl}
            />

            {/* Show welcome message and query input only for new chats */}
            {!selectedSession && (
              <WelcomeSection
                query={query}
                isLoading={isLoading}
                debugVisible={debugVisible}
                onQueryChange={handleQueryChange}
                onSubmit={handleSubmit}
                onToggleDebug={() => setDebugVisible(!debugVisible)}
                onCancel={cancelRequest}
              />
            )}

            <ResultsSection>
              <Box
                sx={{
                  display: "flex",
                  justifyContent: "space-between",
                  alignItems: "center",
                  mb: 2,
                }}
              >
                <Typography variant="h6">Results</Typography>
                {parsedResponses.length > 0 &&
                  parsedResponses.some((item) => item.type === "tool_use") && (
                    <Button
                      variant="outlined"
                      size="small"
                      onClick={() => {
                        if (allToolsExpanded) {
                          setExpandedTools({});
                          setAllToolsExpanded(false);
                        } else {
                          const allExpanded = parsedResponses.reduce(
                            (acc, _, index) => {
                              if (parsedResponses[index].type === "tool_use") {
                                acc[index] = true;
                              }
                              return acc;
                            },
                            {} as Record<number, boolean>
                          );
                          setExpandedTools(allExpanded);
                          setAllToolsExpanded(true);
                        }
                      }}
                    >
                      {allToolsExpanded
                        ? "Collapse all tools"
                        : "Expand all tools"}
                    </Button>
                  )}
              </Box>

              {error && (
                <Typography color="error" paragraph>
                  {error}
                </Typography>
              )}

              {renderContent()}

              {debugVisible && (
                <Box
                  sx={{
                    marginTop: "20px",
                    borderTop: `1px solid ${theme.palette.divider}`,
                    paddingTop: "10px",
                  }}
                >
                  <Typography variant="subtitle2">
                    Debug: Raw Response
                  </Typography>
                  <pre
                    style={{
                      fontSize: "0.8em",
                      opacity: 0.7,
                      maxHeight: "200px",
                      overflowY: "auto",
                      backgroundColor:
                        theme.palette.mode === "dark" ? "#121212" : "#f0f0f0",
                      padding: "8px",
                      borderRadius: "4px",
                      color:
                        theme.palette.mode === "dark" ? "#e0e0e0" : "#333333",
                    }}
                  >
                    {response || "(No data yet)"}
                  </pre>
                </Box>
              )}
            </ResultsSection>

            <Box sx={{ display: "flex", justifyContent: "flex-end", mt: 2 }}>
              <Button
                variant="outlined"
                component="a"
                href={featureRequestUrl}
                target="_blank"
                sx={{ mr: 1 }}
              >
                Feature Request
              </Button>
              <Button
                variant="outlined"
                color="error"
                component="a"
                href={bugReportUrl}
                target="_blank"
              >
                Report Bug
              </Button>
            </Box>
          </TorchAgentPageContainer>
        )}
      </Box>
    </Box>
  );
};<|MERGE_RESOLUTION|>--- conflicted
+++ resolved
@@ -1,12 +1,25 @@
-import { Box, Button, Typography, useTheme } from "@mui/material";
+import AddIcon from "@mui/icons-material/Add";
+import ArrowDownwardIcon from "@mui/icons-material/ArrowDownward";
+import ChatIcon from "@mui/icons-material/Chat";
+import {
+  Box,
+  Button,
+  Drawer,
+  IconButton,
+  List,
+  ListItem,
+  ListItemButton,
+  ListItemText,
+  TextField,
+  Tooltip,
+  Typography,
+  useTheme,
+} from "@mui/material";
 import { useSession } from "next-auth/react";
 import { useEffect, useRef, useState } from "react";
 import AISpinner from "./AISpinner";
 import { ChatHistorySidebar } from "./TorchAgentPage/ChatHistorySidebar";
-<<<<<<< HEAD
-=======
 import { FeedbackButtons } from "./TorchAgentPage/FeedbackButtons";
->>>>>>> 272e7789
 import { GrafanaEmbed } from "./TorchAgentPage/GrafanaEmbed";
 import { HeaderSection } from "./TorchAgentPage/HeaderSection";
 import {
@@ -41,12 +54,6 @@
   date: string;
   filename: string;
   key: string;
-<<<<<<< HEAD
-  status?: string;
-  title?: string;
-  displayedTitle?: string;
-}
-=======
   title?: string;
 }
 
@@ -61,7 +68,6 @@
 
   return !!authCookie;
 };
->>>>>>> 272e7789
 
 export const TorchAgentPage = () => {
   const session = useSession();
@@ -95,34 +101,17 @@
   const [completedTime, setCompletedTime] = useState(0);
   const [error, setError] = useState("");
   const [debugVisible, setDebugVisible] = useState(false);
-<<<<<<< HEAD
-  const hasFetchedTitleRef = useRef(false);
+  const [currentSessionId, setCurrentSessionId] = useState<string | null>(null);
+  const [feedbackVisible, setFeedbackVisible] = useState(false);
 
   // Chat history state
   const [chatHistory, setChatHistory] = useState<ChatSession[]>([]);
-  const chatHistoryRef = useRef<ChatSession[]>([]);
-  useEffect(() => {
-    chatHistoryRef.current = chatHistory;
-  }, [chatHistory]);
-=======
-  const [currentSessionId, setCurrentSessionId] = useState<string | null>(null);
-  const [feedbackVisible, setFeedbackVisible] = useState(false);
-
-  // Chat history state
-  const [chatHistory, setChatHistory] = useState<ChatSession[]>([]);
->>>>>>> 272e7789
   const [selectedSession, setSelectedSession] = useState<string | null>(null);
   const [isHistoryLoading, setIsHistoryLoading] = useState(false);
   const [isSessionLoading, setIsSessionLoading] = useState(false);
   const [drawerOpen, setDrawerOpen] = useState(true);
-<<<<<<< HEAD
-
-  const pollingRef = useRef<NodeJS.Timeout | null>(null);
-=======
->>>>>>> 272e7789
 
   const fetchControllerRef = useRef<AbortController | null>(null);
-  const suppressErrorRef = useRef<boolean>(false);
 
   const thinkingMessages = useThinkingMessages();
   const displayedTokens = useAnimatedCounter(totalTokens);
@@ -135,61 +124,28 @@
   };
 
   // Fetch chat history on component mount
-<<<<<<< HEAD
-  const fetchChatHistory = async (showLoading = false) => {
-    if (!session.data?.user) return;
-
-    if (showLoading) {
-      setIsHistoryLoading(true);
-    }
-=======
   const fetchChatHistory = async () => {
     console.log("hasAuthCookie:", hasAuthCookie());
     if (!session.data?.user && !hasAuthCookie()) return;
 
     setIsHistoryLoading(true);
->>>>>>> 272e7789
     try {
       const response = await fetch("/api/torchagent-get-history");
       if (response.ok) {
         const data = await response.json();
         setChatHistory(data.sessions || []);
-<<<<<<< HEAD
-        const hasInProgress = (data.sessions || []).some(
-          (s: ChatSession) => s.status === "in_progress"
-        );
-        if (hasInProgress && !pollingRef.current) {
-          pollingRef.current = setInterval(fetchChatHistory, 10000);
-        } else if (!hasInProgress && pollingRef.current) {
-          clearInterval(pollingRef.current);
-          pollingRef.current = null;
-        }
-=======
->>>>>>> 272e7789
       } else {
         console.error("Failed to fetch chat history");
       }
     } catch (error) {
       console.error("Error fetching chat history:", error);
     } finally {
-<<<<<<< HEAD
-      if (showLoading) {
-        setIsHistoryLoading(false);
-      }
-=======
       setIsHistoryLoading(false);
->>>>>>> 272e7789
     }
   };
 
   // Load a specific chat session
   const loadChatSession = async (sessionId: string) => {
-<<<<<<< HEAD
-    // Cancel any ongoing streaming request first (suppress error message)
-    cancelRequest(true);
-
-=======
->>>>>>> 272e7789
     setIsSessionLoading(true);
     // Clear existing content while loading
     setParsedResponses([]);
@@ -343,12 +299,8 @@
         }
 
         setSelectedSession(sessionId);
-<<<<<<< HEAD
-        // Don't override the response we set above for the debug view
-=======
         setCurrentSessionId(sessionId);
         setFeedbackVisible(sessionData.status === "completed");
->>>>>>> 272e7789
       } else {
         console.error("Failed to load chat session");
         setError("Failed to load chat session");
@@ -363,64 +315,24 @@
 
   // Start a new chat
   const startNewChat = () => {
-<<<<<<< HEAD
-    cancelRequest(true);
-=======
->>>>>>> 272e7789
     setQuery("");
     setResponse("");
     setParsedResponses([]);
     setSelectedSession(null);
-<<<<<<< HEAD
-=======
     setCurrentSessionId(null);
     setFeedbackVisible(false);
->>>>>>> 272e7789
     setError("");
     setTotalTokens(0);
     setCompletedTokens(0);
     setElapsedTime(0);
     setCompletedTime(0);
     setIsSessionLoading(false);
-<<<<<<< HEAD
-    hasFetchedTitleRef.current = false;
-  };
-
-  const animateTitleTyping = (sessionId: string, title: string) => {
-    const totalDuration = 2000;
-    const steps = title.length;
-    if (steps === 0) return;
-    let index = 0;
-    const interval = setInterval(() => {
-      index += 1;
-      setChatHistory((prev) =>
-        prev.map((s) =>
-          s.sessionId === sessionId
-            ? { ...s, displayedTitle: title.slice(0, index) }
-            : s
-        )
-      );
-      if (index >= steps) {
-        clearInterval(interval);
-        setChatHistory((prev) =>
-          prev.map((s) =>
-            s.sessionId === sessionId ? { ...s, displayedTitle: undefined } : s
-          )
-        );
-      }
-    }, totalDuration / steps);
-=======
->>>>>>> 272e7789
   };
 
   // Fetch chat history on mount
   useEffect(() => {
     if (session.data?.user) {
-<<<<<<< HEAD
-      fetchChatHistory(true);
-=======
       fetchChatHistory();
->>>>>>> 272e7789
     }
   }, [session.data?.user]);
 
@@ -511,10 +423,6 @@
         fetchControllerRef.current.abort();
         fetchControllerRef.current = null;
       }
-      if (pollingRef.current) {
-        clearInterval(pollingRef.current);
-        pollingRef.current = null;
-      }
     };
   }, []);
 
@@ -545,16 +453,6 @@
       if (json.type === "assistant" && json.message?.content) {
         json.message.content.forEach((item: any) => {
           if (item.type === "text" && "text" in item) {
-            if (!hasFetchedTitleRef.current && parsedResponses.length === 0) {
-              hasFetchedTitleRef.current = true;
-              fetchChatHistory().then(() => {
-                const latest = chatHistoryRef.current[0];
-                if (latest && latest.title) {
-                  animateTitleTyping(latest.sessionId, latest.title);
-                  setSelectedSession(latest.sessionId);
-                }
-              });
-            }
             const textContent = item.text || "";
             const grafanaLinks = extractGrafanaLinks(textContent);
 
@@ -805,11 +703,8 @@
     }
   };
 
-  const cancelRequest = (suppressError: boolean = false) => {
+  const cancelRequest = () => {
     if (fetchControllerRef.current) {
-      // Set flag to suppress error message if needed
-      suppressErrorRef.current = suppressError;
-
       fetchControllerRef.current.abort();
       fetchControllerRef.current = null;
       setIsLoading(false);
@@ -828,20 +723,6 @@
     }
 
     cancelRequest();
-
-    const placeholderId = `tmp-${Date.now()}`;
-    const nowIso = new Date().toISOString();
-    const placeholderSession: ChatSession = {
-      sessionId: placeholderId,
-      timestamp: nowIso,
-      date: nowIso.slice(0, 10).replace(/-/g, ""),
-      filename: "",
-      key: placeholderId,
-      status: "in_progress",
-    };
-    setChatHistory((prev) => [placeholderSession, ...prev]);
-    setSelectedSession(placeholderId);
-    hasFetchedTitleRef.current = false;
 
     setIsLoading(true);
     setResponse("");
@@ -916,13 +797,9 @@
             setCompletedTokens(finalTokens);
             setTotalTokens(finalTokens);
             setIsLoading(false);
-<<<<<<< HEAD
-            fetchChatHistory();
-=======
             if (currentSessionId) {
               setFeedbackVisible(true);
             }
->>>>>>> 272e7789
           }, 500);
 
           break;
@@ -943,24 +820,15 @@
       }
     } catch (err) {
       if (err instanceof Error && err.name === "AbortError") {
-        // Only show "Request cancelled" error if it wasn't suppressed (i.e., user explicitly cancelled)
-        if (!suppressErrorRef.current) {
-          setError("Request cancelled");
-        }
-        // Reset the suppress flag after use
-        suppressErrorRef.current = false;
+        setError("Request cancelled");
       } else {
         console.error("Fetch error:", err);
         setError(`Error: ${err instanceof Error ? err.message : String(err)}`);
       }
       setIsLoading(false);
-<<<<<<< HEAD
-      fetchChatHistory();
-=======
       if (currentSessionId) {
         setFeedbackVisible(true);
       }
->>>>>>> 272e7789
     }
   };
 
