--- conflicted
+++ resolved
@@ -33,7 +33,6 @@
     dispatch({ type: "UPDATE_FIELD", field: key, value: newVal });
   };
 
-<<<<<<< HEAD
   // For comparison mode, only show time range picker and limited filters
   if (props.mode === LLMsBenchmarkMode.RepoComparison) {
     return (
@@ -50,8 +49,6 @@
     );
   }
 
-=======
->>>>>>> 43f94a76
   return (
     <div>
       <Stack direction="row" spacing={2} sx={{ mb: 2 }}>
