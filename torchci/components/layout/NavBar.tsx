import styles from "components/layout/NavBar.module.css";
import Link from "next/link";
import React, { useState } from "react";
import { AiFillGithub } from "react-icons/ai";
import ThemeModePicker from "../common/ThemeModePicker";
import LoginSection from "./LoginSection";

const NavBarDropdown = ({
  title,
  items,
}: {
  title: string;
  items: any;
}): JSX.Element => {
  const [dropdown, setDropdown] = useState(false);
  const dropdownStyle = dropdown ? { display: "block" } : {};
  const firstItemHref = items.length > 0 ? items[0].href : "#";

  // Check if device is touch-enabled
  const isTouchDevice = React.useMemo(
    () =>
      typeof window !== "undefined" &&
      ("ontouchstart" in window || navigator.maxTouchPoints > 0),
    []
  );

  // Set dropdown state only on non-touch devices
  const setDropdownIfNotTouch = (value: boolean) => {
    if (!isTouchDevice) {
      setDropdown(value);
    }
  };

  // Close dropdown when clicking outside
  React.useEffect(() => {
    const handleClickOutside = (event: MouseEvent) => {
      const target = event.target as HTMLElement;
      if (!target.closest(`.${styles.dropdownContainer}`)) {
        setDropdown(false);
      }
    };

    if (dropdown) {
      document.addEventListener("click", handleClickOutside);
      return () => {
        document.removeEventListener("click", handleClickOutside);
      };
    }
  }, [dropdown]);

  return (
    <li
      onMouseEnter={() => setDropdownIfNotTouch(true)}
      onMouseLeave={() => setDropdownIfNotTouch(false)}
      style={{ padding: 0 }}
      className={`${styles.dropdownContainer} ${
        dropdown ? styles.dropdownOpen : ""
      }`}
    >
      <Link
        href={firstItemHref}
        prefetch={false}
        className={styles.dropdowntitle}
        onClick={(e) => {
          if (isTouchDevice) {
            // otherwise the menu will close immediately on touch devices
            e.preventDefault();
          }
          setDropdown(!dropdown);
        }}
      >
        {title} ▾
      </Link>
      <ul className={styles.dropdown} style={dropdownStyle}>
        {items.map((item: any) => (
          <li key={item.href}>
            <Link href={item.href} prefetch={false}>
              {item.name}
            </Link>
          </li>
        ))}
      </ul>
    </li>
  );
};

function NavBar() {
  const benchmarksDropdown = [
    {
      name: "TorchInductor",
      href: "/benchmark/compilers",
    },
    {
      name: "Triton",
      href: "/tritonbench/commit_view",
    },
    {
      name: "PyTorch LLMs",
      href: "/benchmark/llms?repoName=pytorch%2Fpytorch",
    },
    {
      name: "ExecuTorch",
      href: "/benchmark/llms?repoName=pytorch%2Fexecutorch",
    },
    {
      name: "TorchAO",
      href: "/benchmark/llms?repoName=pytorch%2Fao",
    },
    {
      name: "TorchAO Micro API",
      href: "/benchmark/llms?repoName=pytorch%2Fao&benchmarkName=micro-benchmark+api",
    },
    {
      name: "PT CacheBench",
      href: "/benchmark/llms?repoName=pytorch%2Fpytorch&benchmarkName=TorchCache+Benchmark",
    },
    {
      name: "vLLM v1",
      href: "/benchmark/llms?repoName=vllm-project%2Fvllm",
    },
    {
      name: "SGLang",
      href: "/benchmark/llms?repoName=sgl-project%2Fsglang",
    },
    {
      name: "Helion",
      href: "/benchmark/llms?repoName=pytorch%2Fhelion&benchmarkName=Helion+Benchmark",
    },
<<<<<<< HEAD
    {
      name: "vLLM vs SGLang",
      href: "/benchmark/llms?repos=vllm-project%2Fvllm%2Csgl-project%2Fsglang",
    },
  ];
=======
  ].sort((a, b) => a.name.localeCompare(b.name));
>>>>>>> de8d37a9

  const devInfraDropdown = [
    {
      name: "SLIs",
      href: "/sli",
    },
    {
      name: "TTS",
      href: "/tts",
    },
    {
      name: "Queue Time Analysis",
      href: "/queue_time_analysis",
    },
    {
      name: "Nightly Branch",
      href: "/hud/pytorch/pytorch/nightly",
    },
    {
      name: "Nightly Dashboard",
      href: "/nightlies",
    },
    {
      name: "Cancelled Jobs",
      href: "/job_cancellation_dashboard",
    },
    {
      name: "Failures Metric",
      href: "/reliability",
    },
    {
      name: "Failures Classifier",
      href: "/failedjobs/pytorch/pytorch/main",
    },

    {
      name: "Disabled Tests",
      href: "/disabled",
    },
    {
      name: "Cost Analysis",
      href: "/cost_analysis",
    },
    {
      name: "Query Execution Metrics",
      href: "/query_execution_metrics",
    },
    {
      name: "Build Time Metrics",
      href: "/build_time_metrics",
    },
    {
      name: "Utilization Workflow Report",
      href: "/utilization/report?group_by=workflow_name",
    },
    {
      name: "PyTorch Runners",
      href: "/runners/pytorch",
    },
  ];

  const metricsDropdown = [
    {
      name: "Metrics",
      href: "/metrics",
    },
    {
      name: (
        <span style={{ position: "relative" }}>
          Flambeau (PyTorch CI Agent)
          <span
            style={{
              marginLeft: "4px",
              padding: "2px 6px",
              fontSize: "10px",
              fontWeight: "bold",
              backgroundColor: "#FF6B35",
              color: "white",
              borderRadius: "8px",
              textTransform: "uppercase",
              lineHeight: "1",
            }}
          >
            BETA
          </span>
        </span>
      ),
      href: "/flambeau",
    },
  ];

  return (
    <div className={styles.navbar}>
      <div>
        <ul className={styles.navbarlinkslist}>
          <li className={styles.homeLink}>
            <Link prefetch={false} href="/">
              PyTorch CI HUD
            </Link>
          </li>
          <li>
            <Link prefetch={false} href="/hud/pytorch/pytorch/main">
              PyTorch
            </Link>
          </li>
          <li>
            <Link prefetch={false} href="/hud/pytorch/executorch/main">
              ExecuTorch
            </Link>
          </li>
          <li>
            <Link prefetch={false} href="/hud/pytorch/vision/main">
              TorchVision
            </Link>
          </li>
          <li>
            <Link prefetch={false} href="/hud/pytorch/audio/main">
              TorchAudio
            </Link>
          </li>
        </ul>
      </div>
      <div
        style={{
          marginLeft: "auto",
          marginRight: "0px",
          display: "flex",
          alignItems: "center",
        }}
      >
        <ul className={styles.navbarlinkslist}>
          <li>
            <Link href="https://github.com/pytorch/pytorch/wiki/Using-hud.pytorch.org">
              Help
            </Link>
          </li>
          <li>
            <Link href="https://github.com/pytorch/test-infra/issues/new?assignees=&labels=&template=feature_request.yaml&title=%5Bfeature%5D%3A+">
              Requests
            </Link>
          </li>
          <NavBarDropdown title="Metrics" items={metricsDropdown} />
          <li>
            <Link prefetch={false} href="/kpis">
              KPIs
            </Link>
          </li>
          <NavBarDropdown title="Benchmarks" items={benchmarksDropdown} />
          <NavBarDropdown title="Dev Infra" items={devInfraDropdown} />
          <li
            style={{ cursor: "pointer", display: "flex", alignItems: "center" }}
          >
            <Link
              href="https://github.com/pytorch/test-infra/tree/main/torchci"
              passHref
              style={{
                color: "var(--icon-color)",
                display: "flex",
                alignItems: "center",
              }}
            >
              <AiFillGithub />
            </Link>
          </li>
          <li>
            <ThemeModePicker />
          </li>
          <li>
            <LoginSection></LoginSection>
          </li>
        </ul>
      </div>
    </div>
  );
}

export default NavBar;<|MERGE_RESOLUTION|>--- conflicted
+++ resolved
@@ -126,15 +126,11 @@
       name: "Helion",
       href: "/benchmark/llms?repoName=pytorch%2Fhelion&benchmarkName=Helion+Benchmark",
     },
-<<<<<<< HEAD
     {
       name: "vLLM vs SGLang",
       href: "/benchmark/llms?repos=vllm-project%2Fvllm%2Csgl-project%2Fsglang",
     },
-  ];
-=======
   ].sort((a, b) => a.name.localeCompare(b.name));
->>>>>>> de8d37a9
 
   const devInfraDropdown = [
     {
