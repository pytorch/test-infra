import {
  Button,
  Divider,
  ListSubheader,
  MenuItem,
  MenuList,
  Paper,
  Popper,
} from "@mui/material";
import { Box } from "@mui/system";
<<<<<<< HEAD
import { Fragment, useMemo, useState } from "react";
=======
import Link from "next/link";
import { Fragment, useEffect, useMemo, useRef, useState } from "react";
>>>>>>> 89c13d73

export type NavItem = { label: string; route: string };
export type NavCategory = { label: string; items: NavItem[]; type?: string };

function sortForMenu(groups: NavCategory[]) {
  const singles: NavItem[] = [];
  const multis: NavCategory[] = [];
  let bottom: NavItem | undefined = undefined;

  for (const g of groups) {
    if (g.type === "bottom") {
      if (g.items.length !== 1) {
        continue;
      }
      bottom = g?.items[0];
    } else if (g.items.length === 1) {
      singles.push(g.items[0]);
    } else if (g.items.length > 1) {
      multis.push({
        label: g.label,
        items: [...g.items].sort((a, b) => a.label.localeCompare(b.label)),
      });
    }
  }
  singles.sort((a, b) => a.label.localeCompare(b.label));
  multis.sort((a, b) => a.label.localeCompare(b.label));
  return { singles, multis, bottom };
}

/**
 * NavBarGroupDropdown
 * it flats the group with single item in sorted order, then list
 * group in sorted order.
 * @returns
 */
export function NavBarGroupDropdown({
  title,
  groups,
}: {
  title: string;
  groups: NavCategory[];
}) {
  const [anchorEl, setAnchorEl] = useState<null | HTMLElement>(null);
  const open = Boolean(anchorEl);
  const boxRef = useRef<HTMLDivElement>(null);
  const { singles, multis, bottom } = useMemo(
    () => sortForMenu(groups),
    [groups]
  );

  // Check if device is touch-enabled
  const isTouchDevice = useMemo(
    () =>
      typeof window !== "undefined" &&
      ("ontouchstart" in window || navigator.maxTouchPoints > 0),
    []
  );

  // Set dropdown state only on non-touch devices
  const setDropdownIfNotTouch = (value: HTMLElement | null) => {
    if (!isTouchDevice) {
      setAnchorEl(value);
    }
  };

  // Close dropdown when clicking outside
  useEffect(() => {
    const handleClickOutside = (event: MouseEvent) => {
      const target = event.target as HTMLElement;
      if (boxRef.current && !boxRef.current.contains(target)) {
        setAnchorEl(null);
      }
    };

    if (open) {
      document.addEventListener("click", handleClickOutside);
      return () => {
        document.removeEventListener("click", handleClickOutside);
      };
    }
  }, [open]);

  return (
    <Box
      ref={boxRef}
      onMouseEnter={(e) => setDropdownIfNotTouch(e.currentTarget)}
      onMouseLeave={() => setDropdownIfNotTouch(null)}
    >
      <Button
        id="grouped-menu-button"
        aria-controls={open ? "grouped-menu" : undefined}
        aria-haspopup="true"
        aria-expanded={open ? "true" : undefined}
        onClick={(e) => {
          if (isTouchDevice) {
            // Toggle dropdown on touch devices
            setAnchorEl(anchorEl ? null : e.currentTarget);
          }
        }}
        sx={{
          textTransform: "none",
          cursor: "pointer",
          fontFamily: "inherit",
          fontSize: "inherit",
          fontWeight: 400,
        }}
      >
        {title} ▾
      </Button>
      <Popper
        open={open}
        anchorEl={anchorEl}
        placement="bottom-start"
        disablePortal
      >
        <Paper>
          <MenuList>
            {/* Singles first (no headers), sorted by item label */}
            {singles.map((item) => (
              <MenuItem
                key={`single-${item.label}`}
                component="a"
                sx={{
                  color: "primary.main",
                }}
              >
                {item.label}
              </MenuItem>
            ))}

            {/* Multi-item groups next, sorted by group label; each group header + its sorted items */}
            {multis.map((group) => (
              <Fragment key={`multi-${group.label}`}>
                <ListSubheader
                  disableSticky
                  sx={{
                    bgcolor: "transparent",
                    fontSize: 13,
                    fontWeight: 800,
                    textTransform: "uppercase",
                    letterSpacing: 0.5,
                    lineHeight: 2,
                  }}
                >
                  {group.label}
                </ListSubheader>
                <Box
                  sx={{
                    borderLeft: "2px solid",
                    borderColor: "divider",
                    ml: 2,
                    pl: 1.5,
                  }}
                >
                  {group.items.map((item) => (
                    <MenuItem
                      key={`${group.label}-${item.label}`}
                      component="a"
                      href={item.route}
                      sx={{
                        color: "primary.main",
                        pl: 1,
                      }}
                    >
                      {item.label}
                    </MenuItem>
                  ))}
                </Box>
              </Fragment>
            ))}
            {bottom != undefined && (
              <>
                <Divider sx={{ mt: 1 }} />
                <MenuItem
                  key={`bottom-${bottom.label}`}
                  component="a"
                  href={bottom.route}
                  sx={{
                    color: "primary.main",
                  }}
                >
                  {bottom.label}
                </MenuItem>
              </>
            )}
          </MenuList>
        </Paper>
      </Popper>
    </Box>
  );
}<|MERGE_RESOLUTION|>--- conflicted
+++ resolved
@@ -8,12 +8,8 @@
   Popper,
 } from "@mui/material";
 import { Box } from "@mui/system";
-<<<<<<< HEAD
-import { Fragment, useMemo, useState } from "react";
-=======
 import Link from "next/link";
 import { Fragment, useEffect, useMemo, useRef, useState } from "react";
->>>>>>> 89c13d73
 
 export type NavItem = { label: string; route: string };
 export type NavCategory = { label: string; items: NavItem[]; type?: string };
