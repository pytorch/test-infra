--- conflicted
+++ resolved
@@ -4,12 +4,9 @@
 import { IssueData, JobData } from "../lib/types";
 import styles from "./JobLinks.module.css";
 import TestInsightsLink from "./TestInsights";
-<<<<<<< HEAD
 import ReproductionCommand from "./ReproductionCommand";
-=======
 import { useSession } from "next-auth/react";
 import { isFailure } from "../lib/JobClassifierUtil";
->>>>>>> a9388cbb
 
 export default function JobLinks({ job }: { job: JobData }) {
   const rawLogs =
