import nock from "nock";
import * as probot from "probot";
import * as utils from "./utils";
import mergeBot from "../lib/bot/mergeBot";

nock.disableNetConnect();

describe("merge-bot", () => {
    let probot: probot.Probot;

    beforeEach(() => {
        probot = utils.testProbot();
        probot.load(mergeBot);
    });

    afterEach(() => {
        nock.cleanAll();
        jest.restoreAllMocks();
    });

    test("random pr comment no reaction", async () => {
        const event = require("./fixtures/pull_request_comment.json");
        const scope = nock("https://api.github.com");
        await probot.receive(event);
        if (!scope.isDone()) {
            console.error("pending mocks: %j", scope.pendingMocks());
        }
        scope.done();
    });

    test("random issue comment no event", async () => {
        const event = require("./fixtures/issue_comment.json");
        const scope = nock("https://api.github.com");
        await probot.receive(event);
        if (!scope.isDone()) {
            console.error("pending mocks: %j", scope.pendingMocks());
        }
        scope.done();
    });

    test("random pull request reivew no event", async () => {
        const event = require("./fixtures/pull_request_review.json");
        const scope = nock("https://api.github.com");
        await probot.receive(event);
        if (!scope.isDone()) {
            console.error("pending mocks: %j", scope.pendingMocks());
        }
        scope.done();
    });

    test("quoted merge/revert command no event", async () => {
        const merge_event = require("./fixtures/issue_comment.json");
        merge_event.payload.comment.body = "> @pytorchbot merge this";
        const revert_event = require("./fixtures/issue_comment.json");
        revert_event.payload.comment.body = "> @pytorchbot revert this";
        const rebase_event = require("./fixtures/issue_comment.json");
        rebase_event.payload.comment.body = "> @pytorchbot rebase this";
        const scope = nock("https://api.github.com");
        await probot.receive(merge_event);
        await probot.receive(revert_event);
        if (!scope.isDone()) {
            console.error("pending mocks: %j", scope.pendingMocks());
        }
        scope.done();
    });

    test("merge this comment on issue triggers confused reaction", async () => {
        const event = require("./fixtures/issue_comment.json");
        event.payload.comment.body = "@pytorchbot merge this";

        const owner = event.payload.repository.owner.login;
        const repo = event.payload.repository.name;
        const comment_number = event.payload.comment.id;
        const scope = nock("https://api.github.com")
            .post(
                `/repos/${owner}/${repo}/issues/comments/${comment_number}/reactions`,
                (body) => {
                    expect(JSON.stringify(body)).toContain(
                        '{"content":"confused"}'
                    );
                    return true;
                }
            )
            .reply(200, {});

        await probot.receive(event);
        if (!scope.isDone()) {
            console.error("pending mocks: %j", scope.pendingMocks());
        }
        scope.done();
    });

    test("merge this comment on pull request triggers dispatch and like", async () => {
        const event = require("./fixtures/pull_request_comment.json");

        event.payload.comment.body = "@pytorchbot merge this";

        const owner = event.payload.repository.owner.login;
        const repo = event.payload.repository.name;
        const pr_number = event.payload.issue.number;
        const comment_number = event.payload.comment.id;
        const scope = nock("https://api.github.com")
            .post(
                `/repos/${owner}/${repo}/issues/comments/${comment_number}/reactions`,
                (body) => {
                    expect(JSON.stringify(body)).toContain('{"content":"+1"}');
                    return true;
                }
            )
            .reply(200, {})
            .post(`/repos/${owner}/${repo}/dispatches`, (body) => {
                expect(JSON.stringify(body)).toContain(
                    `{"event_type":"try-merge","client_payload":{"pr_num":${pr_number},"comment_id":${comment_number}}}`
                );
                return true;
            })
            .reply(200, {});

        await probot.receive(event);
        if (!scope.isDone()) {
            console.error("pending mocks: %j", scope.pendingMocks());
        }
        scope.done();
    });

    test("force merge this comment on pull request triggers dispatch and like", async () => {
        const event = require("./fixtures/pull_request_comment.json");

        event.payload.comment.body = "@pytorchbot    force  merge this";

        const owner = event.payload.repository.owner.login;
        const repo = event.payload.repository.name;
        const pr_number = event.payload.issue.number;
        const comment_number = event.payload.comment.id;
        const scope = nock("https://api.github.com")
            .post(
                `/repos/${owner}/${repo}/issues/comments/${comment_number}/reactions`,
                (body) => {
                    expect(JSON.stringify(body)).toContain('{"content":"+1"}');
                    return true;
                }
            )
            .reply(200, {})
            .post(`/repos/${owner}/${repo}/dispatches`, (body) => {
                expect(JSON.stringify(body)).toContain(
                    `{"event_type":"try-merge","client_payload":{"pr_num":${pr_number},"comment_id":${comment_number},"force":true}}`
                );
                return true;
            })
            .reply(200, {});

        await probot.receive(event);
        if (!scope.isDone()) {
            console.error("pending mocks: %j", scope.pendingMocks());
        }
        scope.done();
    });

<<<<<<< HEAD
    test("merge this on green comment on pull request triggers dispatch and like", async () => {
        const event = require("./fixtures/pull_request_comment.json");

        event.payload.comment.body = "@pytorchbot merge this on green";

        const owner = event.payload.repository.owner.login;
        const repo = event.payload.repository.name;
        const pr_number = event.payload.issue.number;
        const comment_number = event.payload.comment.id;
        const scope = nock("https://api.github.com")
            .post(
                `/repos/${owner}/${repo}/issues/comments/${comment_number}/reactions`,
                (body) => {
                    expect(JSON.stringify(body)).toContain('{"content":"+1"}');
                    return true;
                }
            )
            .reply(200, {})
            .post(`/repos/${owner}/${repo}/dispatches`, (body) => {
                expect(JSON.stringify(body)).toContain(
                    `{"event_type":"try-merge","client_payload":{"pr_num":${pr_number},"comment_id":${comment_number},"on_green":true}}`
                );
                return true;
            })
            .reply(200, {});
=======
    test("revert this comment w/o explanation on pull request triggers comment only", async () => {
        const event = require("./fixtures/pull_request_comment.json");

        event.payload.comment.body = "@pytorchbot  revert this";
        const owner = event.payload.repository.owner.login;
        const repo = event.payload.repository.name;
        const pr_number = event.payload.issue.number;

        const scope = nock("https://api.github.com")
            .post(
                `/repos/${owner}/${repo}/issues/${pr_number}/comments`,
                (body) => {
                    expect(JSON.stringify(body)).toContain(
                        "Revert unsuccessful: please retry the command explaining why the revert is " +
                            "necessary, e.g. @pytorchbot revert this as it breaks mac tests on trunk, see {url to logs}."
                    );
                    return true;
                }
            )
            .reply(200);
>>>>>>> 3703bc3b

        await probot.receive(event);
        if (!scope.isDone()) {
            console.error("pending mocks: %j", scope.pendingMocks());
        }
        scope.done();
    });

<<<<<<< HEAD
    test("revert this comment w/o explanation on pull request triggers comment only", async () => {
        const event = require("./fixtures/pull_request_comment.json");

        event.payload.comment.body = "@pytorchbot  revert this";
        const owner = event.payload.repository.owner.login;
        const repo = event.payload.repository.name;
        const pr_number = event.payload.issue.number;

        const scope = nock("https://api.github.com")
            .post(
                `/repos/${owner}/${repo}/issues/${pr_number}/comments`,
                (body) => {
                    expect(JSON.stringify(body)).toContain(
                        "Revert unsuccessful: please retry the command explaining why the revert is " +
                            "necessary, e.g. @pytorchbot revert this as it breaks mac tests on trunk, see {url to logs}."
                    );
                    return true;
                }
            )
            .reply(200);
=======
    test("revert this comment w/ explanation on pull request triggers dispatch and like", async () => {
        const event = require("./fixtures/pull_request_comment.json");

        event.payload.comment.body =
            "@pytorchbot  revert this--\n\nit breaks ios tests on trunk " +
            "see https://hud.pytorch.org/minihud?name_filter=trunk%20/%20ios-12-5-1-x86-64-coreml%20/%20build";

        const owner = event.payload.repository.owner.login;
        const repo = event.payload.repository.name;
        const pr_number = event.payload.issue.number;
        const comment_number = event.payload.comment.id;
        const scope = nock("https://api.github.com")
            .post(
                `/repos/${owner}/${repo}/issues/comments/${comment_number}/reactions`,
                (body) => {
                    expect(JSON.stringify(body)).toContain('{"content":"+1"}');
                    return true;
                }
            )
            .reply(200, {})
            .post(`/repos/${owner}/${repo}/dispatches`, (body) => {
                expect(JSON.stringify(body)).toContain(
                    `{"event_type":"try-revert","client_payload":{"pr_num":${pr_number},"comment_id":${comment_number}}}`
                );
                return true;
            })
            .reply(200, {});
>>>>>>> 3703bc3b

        await probot.receive(event);
        if (!scope.isDone()) {
            console.error("pending mocks: %j", scope.pendingMocks());
        }
        scope.done();
    });

<<<<<<< HEAD
    test("revert this comment w/ explanation on pull request triggers dispatch and like", async () => {
        const event = require("./fixtures/pull_request_comment.json");

        event.payload.comment.body =
            "@pytorchbot  revert this--\n\nit breaks ios tests on trunk " +
            "see https://hud.pytorch.org/minihud?name_filter=trunk%20/%20ios-12-5-1-x86-64-coreml%20/%20build";
=======
    test("rebase this comment on pull request triggers dispatch and like", async () => {
        const event = require("./fixtures/pull_request_comment.json");

        event.payload.comment.body = "@pytorchbot rebase this";
        event.payload.comment.user.login = "clee2000";
        event.payload.issue.user.login = "clee2000";
>>>>>>> 3703bc3b

        const owner = event.payload.repository.owner.login;
        const repo = event.payload.repository.name;
        const pr_number = event.payload.issue.number;
        const comment_number = event.payload.comment.id;
        const scope = nock("https://api.github.com")
            .post(
                `/repos/${owner}/${repo}/issues/comments/${comment_number}/reactions`,
                (body) => {
<<<<<<< HEAD
                    expect(JSON.stringify(body)).toContain('{"content":"+1"}');
=======
                    expect(JSON.stringify(body)).toContain(`{"content":"+1"}`);
>>>>>>> 3703bc3b
                    return true;
                }
            )
            .reply(200, {})
            .post(`/repos/${owner}/${repo}/dispatches`, (body) => {
                expect(JSON.stringify(body)).toContain(
<<<<<<< HEAD
                    `{"event_type":"try-revert","client_payload":{"pr_num":${pr_number},"comment_id":${comment_number}}}`
=======
                    `{"event_type":"try-rebase","client_payload":{"pr_num":${pr_number}`
>>>>>>> 3703bc3b
                );
                return true;
            })
            .reply(200, {});

        await probot.receive(event);
        if (!scope.isDone()) {
            console.error("pending mocks: %j", scope.pendingMocks());
        }
        scope.done();
    });

<<<<<<< HEAD
    test("rebase this comment on pull request triggers dispatch and like", async () => {
        const event = require("./fixtures/pull_request_comment.json");

        event.payload.comment.body = "@pytorchbot rebase this";
        event.payload.comment.user.login = "clee2000";
        event.payload.issue.user.login = "clee2000";

        const owner = event.payload.repository.owner.login;
        const repo = event.payload.repository.name;
        const pr_number = event.payload.issue.number;
        const comment_number = event.payload.comment.id;
        const scope = nock("https://api.github.com")
            .post(
                `/repos/${owner}/${repo}/issues/comments/${comment_number}/reactions`,
                (body) => {
                    expect(JSON.stringify(body)).toContain(`{"content":"+1"}`);
=======
    test("merge this pull request review triggers dispatch and +1 comment", async () => {
        const event = require("./fixtures/pull_request_review.json");

        event.payload.review.body = "@pytorchbot merge this";

        const owner = event.payload.repository.owner.login;
        const repo = event.payload.repository.name;
        const pr_number = event.payload.pull_request.number;
        const scope = nock("https://api.github.com")
            .post(
                `/repos/${owner}/${repo}/issues/${pr_number}/comments`,
                (body) => {
                    expect(JSON.stringify(body)).toContain('{"body":"+1"}');
>>>>>>> 3703bc3b
                    return true;
                }
            )
            .reply(200, {})
            .post(`/repos/${owner}/${repo}/dispatches`, (body) => {
                expect(JSON.stringify(body)).toContain(
<<<<<<< HEAD
                    `{"event_type":"try-rebase","client_payload":{"pr_num":${pr_number}`
=======
                    `{"event_type":"try-merge","client_payload":{"pr_num":${pr_number}}}`
>>>>>>> 3703bc3b
                );
                return true;
            })
            .reply(200, {});

        await probot.receive(event);
        if (!scope.isDone()) {
            console.error("pending mocks: %j", scope.pendingMocks());
        }
        scope.done();
    });
<<<<<<< HEAD

    test("merge this pull request review triggers dispatch and +1 comment", async () => {
        const event = require("./fixtures/pull_request_review.json");

        event.payload.review.body = "@pytorchbot merge this";

        const owner = event.payload.repository.owner.login;
        const repo = event.payload.repository.name;
        const pr_number = event.payload.pull_request.number;
        const scope = nock("https://api.github.com")
            .post(
                `/repos/${owner}/${repo}/issues/${pr_number}/comments`,
                (body) => {
                    expect(JSON.stringify(body)).toContain('{"body":"+1"}');
                    return true;
                }
            )
            .reply(200, {})
            .post(`/repos/${owner}/${repo}/dispatches`, (body) => {
                expect(JSON.stringify(body)).toContain(
                    `{"event_type":"try-merge","client_payload":{"pr_num":${pr_number}}}`
                );
                return true;
            })
            .reply(200, {});

        await probot.receive(event);
        if (!scope.isDone()) {
            console.error("pending mocks: %j", scope.pendingMocks());
        }
        scope.done();
    });
=======
>>>>>>> 3703bc3b
});<|MERGE_RESOLUTION|>--- conflicted
+++ resolved
@@ -156,7 +156,6 @@
         scope.done();
     });
 
-<<<<<<< HEAD
     test("merge this on green comment on pull request triggers dispatch and like", async () => {
         const event = require("./fixtures/pull_request_comment.json");
 
@@ -182,233 +181,133 @@
                 return true;
             })
             .reply(200, {});
-=======
-    test("revert this comment w/o explanation on pull request triggers comment only", async () => {
-        const event = require("./fixtures/pull_request_comment.json");
-
-        event.payload.comment.body = "@pytorchbot  revert this";
-        const owner = event.payload.repository.owner.login;
-        const repo = event.payload.repository.name;
-        const pr_number = event.payload.issue.number;
-
-        const scope = nock("https://api.github.com")
-            .post(
-                `/repos/${owner}/${repo}/issues/${pr_number}/comments`,
-                (body) => {
+        test("revert this comment w/o explanation on pull request triggers comment only", async () => {
+            const event = require("./fixtures/pull_request_comment.json");
+
+            event.payload.comment.body = "@pytorchbot  revert this";
+            const owner = event.payload.repository.owner.login;
+            const repo = event.payload.repository.name;
+            const pr_number = event.payload.issue.number;
+
+            const scope = nock("https://api.github.com")
+                .post(
+                    `/repos/${owner}/${repo}/issues/${pr_number}/comments`,
+                    (body) => {
+                        expect(JSON.stringify(body)).toContain(
+                            "Revert unsuccessful: please retry the command explaining why the revert is " +
+                            "necessary, e.g. @pytorchbot revert this as it breaks mac tests on trunk, see {url to logs}."
+                        );
+                        return true;
+                    }
+                )
+                .reply(200);
+
+            await probot.receive(event);
+            if (!scope.isDone()) {
+                console.error("pending mocks: %j", scope.pendingMocks());
+            }
+            scope.done();
+        });
+
+        test("revert this comment w/ explanation on pull request triggers dispatch and like", async () => {
+            const event = require("./fixtures/pull_request_comment.json");
+
+            event.payload.comment.body =
+                "@pytorchbot  revert this--\n\nit breaks ios tests on trunk " +
+                "see https://hud.pytorch.org/minihud?name_filter=trunk%20/%20ios-12-5-1-x86-64-coreml%20/%20build";
+
+            const owner = event.payload.repository.owner.login;
+            const repo = event.payload.repository.name;
+            const pr_number = event.payload.issue.number;
+            const comment_number = event.payload.comment.id;
+            const scope = nock("https://api.github.com")
+                .post(
+                    `/repos/${owner}/${repo}/issues/comments/${comment_number}/reactions`,
+                    (body) => {
+                        expect(JSON.stringify(body)).toContain('{"content":"+1"}');
+                        return true;
+                    }
+                )
+                .reply(200, {})
+                .post(`/repos/${owner}/${repo}/dispatches`, (body) => {
                     expect(JSON.stringify(body)).toContain(
-                        "Revert unsuccessful: please retry the command explaining why the revert is " +
-                            "necessary, e.g. @pytorchbot revert this as it breaks mac tests on trunk, see {url to logs}."
+                        `{"event_type":"try-revert","client_payload":{"pr_num":${pr_number},"comment_id":${comment_number}}}`
                     );
                     return true;
-                }
-            )
-            .reply(200);
->>>>>>> 3703bc3b
-
-        await probot.receive(event);
-        if (!scope.isDone()) {
-            console.error("pending mocks: %j", scope.pendingMocks());
-        }
-        scope.done();
-    });
-
-<<<<<<< HEAD
-    test("revert this comment w/o explanation on pull request triggers comment only", async () => {
-        const event = require("./fixtures/pull_request_comment.json");
-
-        event.payload.comment.body = "@pytorchbot  revert this";
-        const owner = event.payload.repository.owner.login;
-        const repo = event.payload.repository.name;
-        const pr_number = event.payload.issue.number;
-
-        const scope = nock("https://api.github.com")
-            .post(
-                `/repos/${owner}/${repo}/issues/${pr_number}/comments`,
-                (body) => {
+                })
+                .reply(200, {});
+
+            await probot.receive(event);
+            if (!scope.isDone()) {
+                console.error("pending mocks: %j", scope.pendingMocks());
+            }
+            scope.done();
+        });
+
+        test("rebase this comment on pull request triggers dispatch and like", async () => {
+            const event = require("./fixtures/pull_request_comment.json");
+
+            event.payload.comment.body = "@pytorchbot rebase this";
+            event.payload.comment.user.login = "clee2000";
+            event.payload.issue.user.login = "clee2000";
+
+            const owner = event.payload.repository.owner.login;
+            const repo = event.payload.repository.name;
+            const pr_number = event.payload.issue.number;
+            const comment_number = event.payload.comment.id;
+            const scope = nock("https://api.github.com")
+                .post(
+                    `/repos/${owner}/${repo}/issues/comments/${comment_number}/reactions`,
+                    (body) => {
+                        expect(JSON.stringify(body)).toContain(`{"content":"+1"}`);
+                        return true;
+                    }
+                )
+                .reply(200, {})
+                .post(`/repos/${owner}/${repo}/dispatches`, (body) => {
                     expect(JSON.stringify(body)).toContain(
-                        "Revert unsuccessful: please retry the command explaining why the revert is " +
-                            "necessary, e.g. @pytorchbot revert this as it breaks mac tests on trunk, see {url to logs}."
+                        `{"event_type":"try-rebase","client_payload":{"pr_num":${pr_number}`
                     );
                     return true;
-                }
-            )
-            .reply(200);
-=======
-    test("revert this comment w/ explanation on pull request triggers dispatch and like", async () => {
-        const event = require("./fixtures/pull_request_comment.json");
-
-        event.payload.comment.body =
-            "@pytorchbot  revert this--\n\nit breaks ios tests on trunk " +
-            "see https://hud.pytorch.org/minihud?name_filter=trunk%20/%20ios-12-5-1-x86-64-coreml%20/%20build";
-
-        const owner = event.payload.repository.owner.login;
-        const repo = event.payload.repository.name;
-        const pr_number = event.payload.issue.number;
-        const comment_number = event.payload.comment.id;
-        const scope = nock("https://api.github.com")
-            .post(
-                `/repos/${owner}/${repo}/issues/comments/${comment_number}/reactions`,
-                (body) => {
-                    expect(JSON.stringify(body)).toContain('{"content":"+1"}');
-                    return true;
-                }
-            )
-            .reply(200, {})
-            .post(`/repos/${owner}/${repo}/dispatches`, (body) => {
-                expect(JSON.stringify(body)).toContain(
-                    `{"event_type":"try-revert","client_payload":{"pr_num":${pr_number},"comment_id":${comment_number}}}`
-                );
-                return true;
-            })
-            .reply(200, {});
->>>>>>> 3703bc3b
-
-        await probot.receive(event);
-        if (!scope.isDone()) {
-            console.error("pending mocks: %j", scope.pendingMocks());
-        }
-        scope.done();
-    });
-
-<<<<<<< HEAD
-    test("revert this comment w/ explanation on pull request triggers dispatch and like", async () => {
-        const event = require("./fixtures/pull_request_comment.json");
-
-        event.payload.comment.body =
-            "@pytorchbot  revert this--\n\nit breaks ios tests on trunk " +
-            "see https://hud.pytorch.org/minihud?name_filter=trunk%20/%20ios-12-5-1-x86-64-coreml%20/%20build";
-=======
-    test("rebase this comment on pull request triggers dispatch and like", async () => {
-        const event = require("./fixtures/pull_request_comment.json");
-
-        event.payload.comment.body = "@pytorchbot rebase this";
-        event.payload.comment.user.login = "clee2000";
-        event.payload.issue.user.login = "clee2000";
->>>>>>> 3703bc3b
-
-        const owner = event.payload.repository.owner.login;
-        const repo = event.payload.repository.name;
-        const pr_number = event.payload.issue.number;
-        const comment_number = event.payload.comment.id;
-        const scope = nock("https://api.github.com")
-            .post(
-                `/repos/${owner}/${repo}/issues/comments/${comment_number}/reactions`,
-                (body) => {
-<<<<<<< HEAD
-                    expect(JSON.stringify(body)).toContain('{"content":"+1"}');
-=======
-                    expect(JSON.stringify(body)).toContain(`{"content":"+1"}`);
->>>>>>> 3703bc3b
-                    return true;
-                }
-            )
-            .reply(200, {})
-            .post(`/repos/${owner}/${repo}/dispatches`, (body) => {
-                expect(JSON.stringify(body)).toContain(
-<<<<<<< HEAD
-                    `{"event_type":"try-revert","client_payload":{"pr_num":${pr_number},"comment_id":${comment_number}}}`
-=======
-                    `{"event_type":"try-rebase","client_payload":{"pr_num":${pr_number}`
->>>>>>> 3703bc3b
-                );
-                return true;
-            })
-            .reply(200, {});
-
-        await probot.receive(event);
-        if (!scope.isDone()) {
-            console.error("pending mocks: %j", scope.pendingMocks());
-        }
-        scope.done();
-    });
-
-<<<<<<< HEAD
-    test("rebase this comment on pull request triggers dispatch and like", async () => {
-        const event = require("./fixtures/pull_request_comment.json");
-
-        event.payload.comment.body = "@pytorchbot rebase this";
-        event.payload.comment.user.login = "clee2000";
-        event.payload.issue.user.login = "clee2000";
-
-        const owner = event.payload.repository.owner.login;
-        const repo = event.payload.repository.name;
-        const pr_number = event.payload.issue.number;
-        const comment_number = event.payload.comment.id;
-        const scope = nock("https://api.github.com")
-            .post(
-                `/repos/${owner}/${repo}/issues/comments/${comment_number}/reactions`,
-                (body) => {
-                    expect(JSON.stringify(body)).toContain(`{"content":"+1"}`);
-=======
-    test("merge this pull request review triggers dispatch and +1 comment", async () => {
-        const event = require("./fixtures/pull_request_review.json");
-
-        event.payload.review.body = "@pytorchbot merge this";
-
-        const owner = event.payload.repository.owner.login;
-        const repo = event.payload.repository.name;
-        const pr_number = event.payload.pull_request.number;
-        const scope = nock("https://api.github.com")
-            .post(
-                `/repos/${owner}/${repo}/issues/${pr_number}/comments`,
-                (body) => {
-                    expect(JSON.stringify(body)).toContain('{"body":"+1"}');
->>>>>>> 3703bc3b
-                    return true;
-                }
-            )
-            .reply(200, {})
-            .post(`/repos/${owner}/${repo}/dispatches`, (body) => {
-                expect(JSON.stringify(body)).toContain(
-<<<<<<< HEAD
-                    `{"event_type":"try-rebase","client_payload":{"pr_num":${pr_number}`
-=======
-                    `{"event_type":"try-merge","client_payload":{"pr_num":${pr_number}}}`
->>>>>>> 3703bc3b
-                );
-                return true;
-            })
-            .reply(200, {});
-
-        await probot.receive(event);
-        if (!scope.isDone()) {
-            console.error("pending mocks: %j", scope.pendingMocks());
-        }
-        scope.done();
-    });
-<<<<<<< HEAD
-
-    test("merge this pull request review triggers dispatch and +1 comment", async () => {
-        const event = require("./fixtures/pull_request_review.json");
-
-        event.payload.review.body = "@pytorchbot merge this";
-
-        const owner = event.payload.repository.owner.login;
-        const repo = event.payload.repository.name;
-        const pr_number = event.payload.pull_request.number;
-        const scope = nock("https://api.github.com")
-            .post(
-                `/repos/${owner}/${repo}/issues/${pr_number}/comments`,
-                (body) => {
-                    expect(JSON.stringify(body)).toContain('{"body":"+1"}');
-                    return true;
-                }
-            )
-            .reply(200, {})
-            .post(`/repos/${owner}/${repo}/dispatches`, (body) => {
-                expect(JSON.stringify(body)).toContain(
-                    `{"event_type":"try-merge","client_payload":{"pr_num":${pr_number}}}`
-                );
-                return true;
-            })
-            .reply(200, {});
-
-        await probot.receive(event);
-        if (!scope.isDone()) {
-            console.error("pending mocks: %j", scope.pendingMocks());
-        }
-        scope.done();
-    });
-=======
->>>>>>> 3703bc3b
-});+                })
+                .reply(200, {});
+
+            await probot.receive(event);
+            if (!scope.isDone()) {
+                console.error("pending mocks: %j", scope.pendingMocks());
+            }
+            scope.done();
+        });
+
+        test("merge this pull request review triggers dispatch and +1 comment", async () => {
+            const event = require("./fixtures/pull_request_review.json");
+
+            event.payload.review.body = "@pytorchbot merge this";
+
+            const owner = event.payload.repository.owner.login;
+            const repo = event.payload.repository.name;
+            const pr_number = event.payload.pull_request.number;
+            const scope = nock("https://api.github.com")
+                .post(
+                    `/repos/${owner}/${repo}/issues/${pr_number}/comments`,
+                    (body) => {
+                        expect(JSON.stringify(body)).toContain('{"body":"+1"}');
+                        return true;
+                    }
+                )
+                .reply(200, {})
+                .post(`/repos/${owner}/${repo}/dispatches`, (body) => {
+                    expect(JSON.stringify(body)).toContain(
+                        `{"event_type":"try-merge","client_payload":{"pr_num":${pr_number}}}`
+                    );
+                    return true;
+                })
+                .reply(200, {});
+
+            await probot.receive(event);
+            if (!scope.isDone()) {
+                console.error("pending mocks: %j", scope.pendingMocks());
+            }
+            scope.done();
+        });
+    });