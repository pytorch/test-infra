--- conflicted
+++ resolved
@@ -136,7 +136,6 @@
     const attempt_number = event.payload.workflow_run.run_attempt;
     const run_id = event.payload.workflow_run.id;
 
-<<<<<<< HEAD
     const scope = nock("https://api.github.com")
       .get(
         `/repos/${owner}/${repo}/actions/runs/${run_id}/attempts/${attempt_number}/jobs?page=1&per_page=100`
@@ -168,14 +167,13 @@
     const attempt_number = event.payload.workflow_run.run_attempt;
     const run_id = event.payload.workflow_run.id;
 
-=======
->>>>>>> a2d98bc2
-    const scope = nock("https://api.github.com")
-      .get(
-        `/repos/${owner}/${repo}/actions/runs/${run_id}/attempts/${attempt_number}/jobs?page=1&per_page=100`
-      )
-      .reply(200, workflow_jobs)
-<<<<<<< HEAD
+    const scope = nock("https://api.github.com")
+      .get(
+        `/repos/${owner}/${repo}/actions/runs/${run_id}/attempts/${attempt_number}/jobs?page=1&per_page=100`
+      )
+      .reply(200, workflow_jobs)
+      .get(`/repos/${owner}/${repo}/contents/${encodeURIComponent(".github/pytorch-probot.yml")}`)
+      .reply(200, '{retryable_workflows: ["lint", "pull", "trunk", "linux-binary", "windows-binary"]}');
       .post(
         `/repos/${owner}/${repo}/actions/jobs/${workflow_jobs.jobs[0].id}/rerun`
       )
@@ -186,10 +184,6 @@
       .persist()
       .post((uri) => true)
       .reply(200, { results: [] });
-=======
-      .get(`/repos/${owner}/${repo}/contents/${encodeURIComponent(".github/pytorch-probot.yml")}`)
-      .reply(200, '{retryable_workflows: ["lint", "pull", "trunk", "linux-binary", "windows-binary"]}');
->>>>>>> a2d98bc2
 
     await probot.receive(event);
 
@@ -216,7 +210,8 @@
         `/repos/${owner}/${repo}/actions/runs/${run_id}/attempts/${attempt_number}/jobs?page=1&per_page=100`
       )
       .reply(200, workflow_jobs)
-<<<<<<< HEAD
+      .get(`/repos/${owner}/${repo}/contents/${encodeURIComponent(".github/pytorch-probot.yml")}`)
+      .reply(200, '{retryable_workflows: ["lint", "pull", "trunk", "linux-binary", "windows-binary"]}');
       .post(
         `/repos/${owner}/${repo}/actions/runs/${prev_run_id}/rerun-failed-jobs`
       ) // Retry previous workflow
@@ -225,12 +220,6 @@
         `/repos/${owner}/${repo}/actions/jobs/${workflow_jobs.jobs[0].id}/rerun` // Retry eligible jobs in the current workflow
       )
       .reply(200);
-=======
-      .post(`/repos/${owner}/${repo}/actions/jobs/${workflow_jobs.jobs[0].id}/rerun`)
-      .reply(200)
-      .get(`/repos/${owner}/${repo}/contents/${encodeURIComponent(".github/pytorch-probot.yml")}`)
-      .reply(200, '{retryable_workflows: ["lint", "pull", "trunk", "linux-binary", "windows-binary"]}');
->>>>>>> a2d98bc2
 
     process.env.ROCKSET_API_KEY = "random key doesnt matter";
     // 2 out of 3 previous jobs are flaky
@@ -265,11 +254,12 @@
     const repo = event.payload.repository.name;
 
     const scope = nock("https://api.github.com")
-<<<<<<< HEAD
-      .get(
-        `/repos/${owner}/${repo}/actions/runs/${run_id}/attempts/${attempt_number}/jobs?page=1&per_page=100`
-      )
-      .reply(200, workflow_jobs)
+      .get(
+        `/repos/${owner}/${repo}/actions/runs/${run_id}/attempts/${attempt_number}/jobs?page=1&per_page=100`
+      )
+      .reply(200, workflow_jobs)
+      .get(`/repos/${owner}/${repo}/contents/${encodeURIComponent(".github/pytorch-probot.yml")}`)
+      .reply(200, '{retryable_workflows: ["lint", "pull", "trunk", "linux-binary", "windows-binary"]}');
       .post(`/repos/${owner}/${repo}/actions/jobs/${prev_job_id}/rerun`) // Retry previous job
       .reply(200)
       .post(
@@ -284,18 +274,13 @@
       .reply(200, {
         results: [{ workflow_id: prev_run_id, job_id: prev_job_id }],
       });
-=======
-      .get(`/repos/${owner}/${repo}/contents/${encodeURIComponent(".github/pytorch-probot.yml")}`)
-      .reply(200, '{retryable_workflows: ["lint", "pull", "trunk", "linux-binary", "windows-binary"]}');
->>>>>>> a2d98bc2
-
-    await probot.receive(event);
-
-    handleScope(rockset);
-    handleScope(scope);
-  });
-
-<<<<<<< HEAD
+
+    await probot.receive(event);
+
+    handleScope(rockset);
+    handleScope(scope);
+  });
+
   test("dont rerun if has already been rerun", async () => {
     const event = requireDeepCopy("./fixtures/workflow_run.completed.json");
     event.payload.workflow_run.name = "pull";
@@ -307,8 +292,6 @@
     handleScope(scope);
   });
 
-=======
->>>>>>> a2d98bc2
   test("get more pages of workflow_jobs", async () => {
     const event = requireDeepCopy("./fixtures/workflow_run.completed.json");
     event.payload.workflow_run.name = "Lint";
