--- conflicted
+++ resolved
@@ -15,15 +15,9 @@
     "slow_tests": "ef8d035d23aa8ab6",
     "test_time_per_file": "1c8d6289623181d8",
     "test_time_per_file_periodic_jobs": "90ce1275b2fb6dc9",
-<<<<<<< HEAD
-    "test_time_per_oncall": "c2ccd4e8034ae287",
-    "test_times_per_workflow_type": "db62d4264f198a93",
-    "issue_query": "e30d683c63d74f22",
-=======
     "test_time_per_oncall": "1526eb780179f8e8",
     "test_times_per_workflow_type": "3ab0de839b95d22c",
     "issue_query": "276aea6b8186d808",
->>>>>>> 3361b5ec
     "failure_samples_query": "18e7e696b4949f05",
     "num_commits_master": "e4a864147cf3bf44",
     "recent_pr_workflows_query": "dc6152f7ab81a336",
