{
<<<<<<< HEAD
  "commons": {
    "hud_query": "ae16dc0971eba910",
    "commit_jobs_query": "8eba563cd0fb72a7",
    "flaky_test_query": "315b58b83e5d13e8",
    "original_pr_hud_query": "d4ae464fa67a5d17",
    "issue_query": "f29a1afe94563601",
    "failure_samples_query": "2961636418a148c2"
  },
  "pytorch_dev_infra_kpis": {
    "num_reverts": "latest",
    "time_to_merge": "latest",
    "time_to_review": "latest",
    "time_to_signal": "latest"
  },
  "metrics": {
    "master_jobs_red": "latest",
    "master_commit_red": "latest"
  }
=======
  "hud_query": "86804e2dcb570a13",
  "commit_jobs_query": "8eba563cd0fb72a7",
  "flaky_test_query": "482db17169272025",
  "original_pr_hud_query": "a07ff9976e0363e8",
  "issue_query": "f29a1afe94563601",
  "failure_samples_query": "2961636418a148c2"
>>>>>>> ab861aa0
}<|MERGE_RESOLUTION|>--- conflicted
+++ resolved
@@ -1,10 +1,9 @@
 {
-<<<<<<< HEAD
   "commons": {
-    "hud_query": "ae16dc0971eba910",
+    "hud_query": "86804e2dcb570a13",
     "commit_jobs_query": "8eba563cd0fb72a7",
-    "flaky_test_query": "315b58b83e5d13e8",
-    "original_pr_hud_query": "d4ae464fa67a5d17",
+    "flaky_test_query": "482db17169272025",
+    "original_pr_hud_query": "a07ff9976e0363e8",
     "issue_query": "f29a1afe94563601",
     "failure_samples_query": "2961636418a148c2"
   },
@@ -18,12 +17,4 @@
     "master_jobs_red": "latest",
     "master_commit_red": "latest"
   }
-=======
-  "hud_query": "86804e2dcb570a13",
-  "commit_jobs_query": "8eba563cd0fb72a7",
-  "flaky_test_query": "482db17169272025",
-  "original_pr_hud_query": "a07ff9976e0363e8",
-  "issue_query": "f29a1afe94563601",
-  "failure_samples_query": "2961636418a148c2"
->>>>>>> ab861aa0
 }