--- conflicted
+++ resolved
@@ -2,19 +2,11 @@
   "sql_path": "__sql/hud_query.sql",
   "default_parameters": [
     {
-<<<<<<< HEAD
       "name": "branch",
       "type": "string",
       "value": "master"
     },
     {
-      "name": "event",
-      "type": "string",
-      "value": "push"
-    },
-    {
-=======
->>>>>>> c2bc2e80
       "name": "repo",
       "type": "string",
       "value": "pytorch/pytorch"
