{
  "sql_path": "__sql/test_insights_latest_runs.sql",
  "default_parameters": [
    {
      "name": "jobName",
      "type": "string",
      "value": "linux-bionic-cuda11.6-py3.10-gcc7 / test (default, 1, 4, linux.4xlarge.nvidia.gpu)"
    },
    {
      "name": "limit",
      "type": "int",
<<<<<<< HEAD
      "value": 10
=======
      "value": "10"
>>>>>>> 16a22297
    },
    {
      "name": "startTime",
      "type": "string",
      "value": "2022-08-30T00:00:00.000Z"
    },
    {
      "name": "stopTime",
      "type": "string",
      "value": "2022-09-06T00:00:00.000Z"
    },
    {
<<<<<<< HEAD
      "name": "testFile",
      "type": "string",
      "value": "test_ops"
    },
    {
      "name": "testClass",
      "type": "string",
      "value": "TestCommonCUDA"
=======
      "name": "testClass",
      "type": "string",
      "value": "TestCommonCUDA"
    },
    {
      "name": "testFile",
      "type": "string",
      "value": "test_ops"
>>>>>>> 16a22297
    },
    {
      "name": "workflowName",
      "type": "string",
      "value": "pull"
    }
  ],
  "description": ""
}<|MERGE_RESOLUTION|>--- conflicted
+++ resolved
@@ -9,11 +9,7 @@
     {
       "name": "limit",
       "type": "int",
-<<<<<<< HEAD
-      "value": 10
-=======
       "value": "10"
->>>>>>> 16a22297
     },
     {
       "name": "startTime",
@@ -26,16 +22,6 @@
       "value": "2022-09-06T00:00:00.000Z"
     },
     {
-<<<<<<< HEAD
-      "name": "testFile",
-      "type": "string",
-      "value": "test_ops"
-    },
-    {
-      "name": "testClass",
-      "type": "string",
-      "value": "TestCommonCUDA"
-=======
       "name": "testClass",
       "type": "string",
       "value": "TestCommonCUDA"
@@ -44,7 +30,6 @@
       "name": "testFile",
       "type": "string",
       "value": "test_ops"
->>>>>>> 16a22297
     },
     {
       "name": "workflowName",
