WITH job AS (
    SELECT
        job.head_sha as sha,
        job.name as job_name,
        workflow.name as workflow_name,
        job.id,
        job.conclusion,
        job.html_url as html_url,
        CONCAT(
            'https://ossci-raw-job-status.s3.amazonaws.com/log/',
            CAST(job.id as string)
        ) as log_url,
        DATE_DIFF(
            'SECOND',
            PARSE_TIMESTAMP_ISO8601(job.started_at),
            PARSE_TIMESTAMP_ISO8601(job.completed_at)
        ) as duration_s,
        workflow.repository.full_name as repo,
        job.torchci_classification.line,
        job.torchci_classification.captures,
        job.torchci_classification.line_num,
    FROM
        workflow_job job
        INNER JOIN workflow_run workflow on workflow.id = job.run_id
    WHERE
        job.name != 'ciflow_should_run'
        AND job.name != 'generate-test-matrix'
        AND workflow.event != 'workflow_run' -- Filter out workflow_run-triggered jobs, which have nothing to do with the SHA
        AND workflow.event != 'repository_dispatch' -- Filter out repository_dispatch-triggered jobs, which have nothing to do with the SHA
        AND ARRAY_CONTAINS(SPLIT(:shas, ','), job.head_sha)
        AND ARRAY_CONTAINS(SPLIT(:shas, ','), workflow.head_sha)
        AND workflow.repository.full_name = :repo
<<<<<<< HEAD
        AND workflow.event = :event
        AND workflow.head_branch = :branch
=======
>>>>>>> c2bc2e80
    UNION
        -- Handle CircleCI
        -- IMPORTANT: this needs to have the same order as the query above
    SELECT
        job.pipeline.vcs.revision as sha,
        -- Swap workflow and job name for consistency with GHA naming style.
        job.workflow.name as job_name,
        job.job.name as workflow_name,
        job.job.number as id,
        case
            WHEN job.job.status = 'failed' then 'failure'
            WHEN job.job.status = 'canceled' then 'cancelled'
            else job.job.status
        END as conclusion,
        -- cirleci doesn't provide a url, piece one together out of the info we have
        CONCAT(
            job.workflow.url,
            '/jobs/',
            CAST(job.job.number AS string)
        ) as html_url,
        -- logs aren't downloaded currently, just reuse html_url
        html_url as log_url,
        DATE_DIFF(
            'SECOND',
            PARSE_TIMESTAMP_ISO8601(job.job.started_at),
            PARSE_TIMESTAMP_ISO8601(job.job.stopped_at)
        ) as duration_s,
        CONCAT(job.organization.name, '/', job.project.name) as repo,
        null,
        null,
        null,
    FROM
        circleci.job job
    WHERE
        ARRAY_CONTAINS(SPLIT(:shas, ','), job.pipeline.vcs.revision)
        AND CONCAT(job.organization.name, '/', job.project.name) = :repo
)
SELECT
    sha,
    CONCAT(workflow_name, ' / ', job_name) as name,
    id,
    CASE
        when conclusion is NULL then 'pending'
        else conclusion
    END as conclusion,
    html_url as htmlUrl,
    log_url as logUrl,
    duration_s as durationS,
    repo as repo,
    line as failureLine,
    line_num as failureLineNumber,
    captures as failureCaptures,
FROM
    job<|MERGE_RESOLUTION|>--- conflicted
+++ resolved
@@ -30,11 +30,7 @@
         AND ARRAY_CONTAINS(SPLIT(:shas, ','), job.head_sha)
         AND ARRAY_CONTAINS(SPLIT(:shas, ','), workflow.head_sha)
         AND workflow.repository.full_name = :repo
-<<<<<<< HEAD
-        AND workflow.event = :event
         AND workflow.head_branch = :branch
-=======
->>>>>>> c2bc2e80
     UNION
         -- Handle CircleCI
         -- IMPORTANT: this needs to have the same order as the query above
