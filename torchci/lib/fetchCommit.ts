--- conflicted
+++ resolved
@@ -19,11 +19,7 @@
   const commitJobsQuery = await rocksetClient.queryLambdas.executeQueryLambda(
     "commons",
     "commit_jobs_query",
-<<<<<<< HEAD
     rocksetVersions.commit_jobs_query,
-=======
-    "999dc65120324dd8",
->>>>>>> 252167f0
     {
       parameters: [
         {
