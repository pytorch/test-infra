--- conflicted
+++ resolved
@@ -444,7 +444,6 @@
     await updateDrciComments(ctx.octokit, repo, prNum.toString());
   }
 
-<<<<<<< HEAD
   async handleCherryPick(
     branch: string,
     fixes: string,
@@ -462,13 +461,10 @@
     });
   }
 
-  async handlePytorchCommands(inputArgs: string) {
-=======
   async handlePytorchCommands(
     inputArgs: string,
     is_pr_comment: boolean = true
   ) {
->>>>>>> 3b33162d
     let args;
     try {
       const parser = getParser();
