import { Probot } from "probot";
import { addComment, reactOnComment } from "./botUtils";

function mergeBot(app: Probot): void {
    const mergeCmdPat = new RegExp(
<<<<<<< HEAD
        "^\\s*@pytorch(merge|)bot\\s+(force\\s+)?merge\\s+this\\s*(on\\s*green)?"
=======
        "^\\s*@pytorch(merge|)bot\\s+(force\\s+)?merge\\s+this"
>>>>>>> 3703bc3b
    );
    const revertCmdPat = new RegExp(
        "^\\s*@pytorch(merge|)bot\\s+revert\\s+this"
    );
    const rebaseCmdPat = new RegExp(
        "^\\s*@pytorch(merge|)bot\\s+rebase\\s+(me|this)"
    );
    const rebaseAllowList = [
        "clee2000",
        "zengk95",
        "janeyx99",
        "albanD",
        "cpuhrsch",
        "suo",
        "ngimel",
        "rohan-varma",
        "ezyang",
        "davidberard98",
    ];

    app.on("issue_comment.created", async (ctx) => {
        const commentBody = ctx.payload.comment.body;
        const owner = ctx.payload.repository.owner.login;
        const repo = ctx.payload.repository.name;
        const prNum = ctx.payload.issue.number;

        async function dispatchEvent(
            event_type: string,
<<<<<<< HEAD
            force: boolean = false,
            onGreen: boolean = false
        ) {
            let payload: any = {
                pr_num: prNum,
                comment_id: ctx.payload.comment.id,
            };

            if (force) {
                payload.force = true;
            } else if (onGreen) {
                payload.on_green = true;
            }

            await ctx.octokit.repos.createDispatchEvent({
                owner,
                repo,
                event_type: event_type,
                client_payload: payload,
            });
        }

        const match = commentBody.match(mergeCmdPat);
        if (match) {
            if (!ctx.payload.issue.pull_request) {
                // Issue, not pull request.
                await reactOnComment(ctx, "confused");
                return;
            }
            await dispatchEvent(
                "try-merge",
                typeof match[2] === "string",
                typeof match[3] === "string"
            );
            await reactOnComment(ctx, "+1");
        } else if (commentBody.match(revertCmdPat)) {
            if (!ctx.payload.issue.pull_request) {
                // Issue, not pull request.
                await reactOnComment(ctx, "confused");
                return;
            }
            const revertWithReasonCmdPat = new RegExp(
                "^\\s*@pytorch(merge|)bot\\s+revert\\s+this(.|\\s)*(\\s+\\w+){3,}"
            );
            if (commentBody.match(revertWithReasonCmdPat) === null) {
                // revert reason of 3+ words not given
                await addComment(
                    ctx,
                    "Revert unsuccessful: please retry the command explaining why the revert is necessary, " +
                        "e.g. @pytorchbot revert this as it breaks mac tests on trunk, see {url to logs}."
                );
                return;
            }
            await dispatchEvent("try-revert");
            await reactOnComment(ctx, "+1");
        } else if (
            commentBody.match(rebaseCmdPat) &&
            rebaseAllowList.includes(ctx.payload.comment.user.login) &&
            rebaseAllowList.includes(ctx.payload.issue.user.login)
        ) {
            if (!ctx.payload.issue.pull_request) {
                // Issue, not pull request.
                await reactOnComment(ctx, "confused");
                return;
            }
            await dispatchEvent("try-rebase");
            await reactOnComment(ctx, "+1");
        }
    });
    app.on(
        ["pull_request_review.submitted", "pull_request_review.edited"],
        async (ctx) => {
            const reviewBody = ctx.payload.review.body;
            const owner = ctx.payload.repository.owner.login;
            const repo = ctx.payload.repository.name;
            const prNum = ctx.payload.pull_request.number;
            async function addComment(comment: string) {
                await ctx.octokit.issues.createComment({
                    issue_number: prNum,
                    body: comment,
                    owner,
                    repo,
                });
            }
            async function dispatchEvent(event_type: string) {
                await ctx.octokit.repos.createDispatchEvent({
                    owner,
                    repo,
                    event_type: event_type,
                    client_payload: {
                        pr_num: prNum,
                    },
                });
            }

=======
            force: boolean = false
        ) {
            let payload = force
                ? {
                    pr_num: prNum,
                    comment_id: ctx.payload.comment.id,
                    force: true,
                }
                : {
                    pr_num: prNum,
                    comment_id: ctx.payload.comment.id,
                };
            await ctx.octokit.repos.createDispatchEvent({
                owner,
                repo,
                event_type: event_type,
                client_payload: payload,
            });
        }

        const match = commentBody.match(mergeCmdPat);
        if (match) {
            if (!ctx.payload.issue.pull_request) {
                // Issue, not pull request.
                await reactOnComment(ctx, "confused");
                return;
            }
            await dispatchEvent("try-merge", typeof match[2] === "string");
            await reactOnComment(ctx, "+1");
        } else if (commentBody.match(revertCmdPat)) {
            if (!ctx.payload.issue.pull_request) {
                // Issue, not pull request.
                await reactOnComment(ctx, "confused");
                return;
            }
            const revertWithReasonCmdPat = new RegExp(
                "^\\s*@pytorch(merge|)bot\\s+revert\\s+this(.|\\s)*(\\s+\\w+){3,}"
            );
            if (commentBody.match(revertWithReasonCmdPat) === null) {
                // revert reason of 3+ words not given
                await addComment(
                    ctx,
                    "Revert unsuccessful: please retry the command explaining why the revert is necessary, " +
                    "e.g. @pytorchbot revert this as it breaks mac tests on trunk, see {url to logs}."
                );
                return;
            }
            await dispatchEvent("try-revert");
            await reactOnComment(ctx, "+1");
        } else if (
            commentBody.match(rebaseCmdPat) &&
            rebaseAllowList.includes(ctx.payload.comment.user.login) &&
            rebaseAllowList.includes(ctx.payload.issue.user.login)
        ) {
            if (!ctx.payload.issue.pull_request) {
                // Issue, not pull request.
                await reactOnComment(ctx, "confused");
                return;
            }
            await dispatchEvent("try-rebase");
            await reactOnComment(ctx, "+1");
        }
    });
    app.on(
        ["pull_request_review.submitted", "pull_request_review.edited"],
        async (ctx) => {
            const reviewBody = ctx.payload.review.body;
            const owner = ctx.payload.repository.owner.login;
            const repo = ctx.payload.repository.name;
            const prNum = ctx.payload.pull_request.number;
            async function addComment(comment: string) {
                await ctx.octokit.issues.createComment({
                    issue_number: prNum,
                    body: comment,
                    owner,
                    repo,
                });
            }
            async function dispatchEvent(event_type: string) {
                await ctx.octokit.repos.createDispatchEvent({
                    owner,
                    repo,
                    event_type: event_type,
                    client_payload: {
                        pr_num: prNum,
                    },
                });
            }

>>>>>>> 3703bc3b
            if (reviewBody?.match(mergeCmdPat)) {
                await dispatchEvent("try-merge");
                await addComment("+1"); // REST API doesn't support reactions for code reviews.
            }
        }
    );
}

export default mergeBot;<|MERGE_RESOLUTION|>--- conflicted
+++ resolved
@@ -3,11 +3,7 @@
 
 function mergeBot(app: Probot): void {
     const mergeCmdPat = new RegExp(
-<<<<<<< HEAD
         "^\\s*@pytorch(merge|)bot\\s+(force\\s+)?merge\\s+this\\s*(on\\s*green)?"
-=======
-        "^\\s*@pytorch(merge|)bot\\s+(force\\s+)?merge\\s+this"
->>>>>>> 3703bc3b
     );
     const revertCmdPat = new RegExp(
         "^\\s*@pytorch(merge|)bot\\s+revert\\s+this"
@@ -36,7 +32,6 @@
 
         async function dispatchEvent(
             event_type: string,
-<<<<<<< HEAD
             force: boolean = false,
             onGreen: boolean = false
         ) {
@@ -71,96 +66,6 @@
                 typeof match[2] === "string",
                 typeof match[3] === "string"
             );
-            await reactOnComment(ctx, "+1");
-        } else if (commentBody.match(revertCmdPat)) {
-            if (!ctx.payload.issue.pull_request) {
-                // Issue, not pull request.
-                await reactOnComment(ctx, "confused");
-                return;
-            }
-            const revertWithReasonCmdPat = new RegExp(
-                "^\\s*@pytorch(merge|)bot\\s+revert\\s+this(.|\\s)*(\\s+\\w+){3,}"
-            );
-            if (commentBody.match(revertWithReasonCmdPat) === null) {
-                // revert reason of 3+ words not given
-                await addComment(
-                    ctx,
-                    "Revert unsuccessful: please retry the command explaining why the revert is necessary, " +
-                        "e.g. @pytorchbot revert this as it breaks mac tests on trunk, see {url to logs}."
-                );
-                return;
-            }
-            await dispatchEvent("try-revert");
-            await reactOnComment(ctx, "+1");
-        } else if (
-            commentBody.match(rebaseCmdPat) &&
-            rebaseAllowList.includes(ctx.payload.comment.user.login) &&
-            rebaseAllowList.includes(ctx.payload.issue.user.login)
-        ) {
-            if (!ctx.payload.issue.pull_request) {
-                // Issue, not pull request.
-                await reactOnComment(ctx, "confused");
-                return;
-            }
-            await dispatchEvent("try-rebase");
-            await reactOnComment(ctx, "+1");
-        }
-    });
-    app.on(
-        ["pull_request_review.submitted", "pull_request_review.edited"],
-        async (ctx) => {
-            const reviewBody = ctx.payload.review.body;
-            const owner = ctx.payload.repository.owner.login;
-            const repo = ctx.payload.repository.name;
-            const prNum = ctx.payload.pull_request.number;
-            async function addComment(comment: string) {
-                await ctx.octokit.issues.createComment({
-                    issue_number: prNum,
-                    body: comment,
-                    owner,
-                    repo,
-                });
-            }
-            async function dispatchEvent(event_type: string) {
-                await ctx.octokit.repos.createDispatchEvent({
-                    owner,
-                    repo,
-                    event_type: event_type,
-                    client_payload: {
-                        pr_num: prNum,
-                    },
-                });
-            }
-
-=======
-            force: boolean = false
-        ) {
-            let payload = force
-                ? {
-                    pr_num: prNum,
-                    comment_id: ctx.payload.comment.id,
-                    force: true,
-                }
-                : {
-                    pr_num: prNum,
-                    comment_id: ctx.payload.comment.id,
-                };
-            await ctx.octokit.repos.createDispatchEvent({
-                owner,
-                repo,
-                event_type: event_type,
-                client_payload: payload,
-            });
-        }
-
-        const match = commentBody.match(mergeCmdPat);
-        if (match) {
-            if (!ctx.payload.issue.pull_request) {
-                // Issue, not pull request.
-                await reactOnComment(ctx, "confused");
-                return;
-            }
-            await dispatchEvent("try-merge", typeof match[2] === "string");
             await reactOnComment(ctx, "+1");
         } else if (commentBody.match(revertCmdPat)) {
             if (!ctx.payload.issue.pull_request) {
@@ -222,7 +127,6 @@
                 });
             }
 
->>>>>>> 3703bc3b
             if (reviewBody?.match(mergeCmdPat)) {
                 await dispatchEvent("try-merge");
                 await addComment("+1"); // REST API doesn't support reactions for code reviews.
