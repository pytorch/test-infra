import { Probot } from "probot";
import { addComment, reactOnComment } from "./botUtils";

function mergeBot(app: Probot): void {
<<<<<<< HEAD
    const mergeCmdPat = new RegExp(
        "^\\s*@pytorch(merge|)bot\\s+(force\\s+)?merge\\s+this\\s*(on\\s*green)?"
    );
=======
  const mergeCmdPat = new RegExp("^\\s*@pytorch(merge|)bot\\s+(force\\s+)?merge\\s+this");
  const revertCmdPat = new RegExp("^\\s*@pytorch(merge|)bot\\s+revert\\s+this");
  const rebaseCmdPat = new RegExp("^\\s*@pytorch(merge|)bot\\s+rebase\\s+(me|this)");
  const rebaseAllowList = ["clee2000", "zengk95", "janeyx99", "albanD", "cpuhrsch", "suo", "ngimel", "rohan-varma", "ezyang", "davidberard98"];

  app.on("issue_comment.created", async (ctx) => {
    const commentBody = ctx.payload.comment.body;
    const owner = ctx.payload.repository.owner.login;
    const repo = ctx.payload.repository.name;
    const prNum = ctx.payload.issue.number;
>>>>>>> 79327661

    const revertCmdPat = new RegExp(
        "^\\s*@pytorch(merge|)bot\\s+revert\\s+this"
    );
    const rebaseCmdPat = new RegExp(
        "^\\s*@pytorch(merge|)bot\\s+rebase\\s+(me|this)"
    );
    app.on("issue_comment.created", async (ctx) => {
        const commentBody = ctx.payload.comment.body;
        const owner = ctx.payload.repository.owner.login;
        const repo = ctx.payload.repository.name;
        const prNum = ctx.payload.issue.number;

<<<<<<< HEAD
        async function dispatchEvent(
            event_type: string,
            force: boolean = false,
            onGreen: boolean = false
        ) {
            let payload: any = {
                pr_num: prNum,
                comment_id: ctx.payload.comment.id,
            };
=======
    const match = commentBody.match(mergeCmdPat);
    if (match) {
      if (!ctx.payload.issue.pull_request) {
        // Issue, not pull request.
        await reactOnComment(ctx, "confused");
        return;
      }
      await dispatchEvent("try-merge", typeof match[2] === "string");
      await reactOnComment(ctx, "+1");
    }
    else if (commentBody.match(revertCmdPat)) {
      if (!ctx.payload.issue.pull_request) {
        // Issue, not pull request.
        await reactOnComment(ctx, "confused");
        return;
      }
      const revertWithReasonCmdPat = new RegExp(
        "^\\s*@pytorch(merge|)bot\\s+revert\\s+this(.|\\s)*(\\s+\\w+){3,}"
      );
      if (commentBody.match(revertWithReasonCmdPat) === null) {
        // revert reason of 3+ words not given
        await addComment(
          ctx,
          "Revert unsuccessful: please retry the command explaining why the revert is necessary, " +
            "e.g. @pytorchbot revert this as it breaks mac tests on trunk, see {url to logs}."
        );
        return;
      }
      await dispatchEvent("try-revert");
      await reactOnComment(ctx, "+1");
    }
    else if (commentBody.match(rebaseCmdPat) && rebaseAllowList.includes(ctx.payload.comment.user.login) &&
      rebaseAllowList.includes(ctx.payload.issue.user.login)) {
      if (!ctx.payload.issue.pull_request) {
        // Issue, not pull request.
        await reactOnComment(ctx, "confused");
        return;
      }
      await dispatchEvent("try-rebase");
      await reactOnComment(ctx, "+1");
    }
  });
  app.on(["pull_request_review.submitted", "pull_request_review.edited"], async (ctx) => {
    const reviewBody = ctx.payload.review.body;
    const owner = ctx.payload.repository.owner.login;
    const repo = ctx.payload.repository.name;
    const prNum = ctx.payload.pull_request.number;
    async function addComment(comment: string) {
      await ctx.octokit.issues.createComment({
        issue_number: prNum,
        body: comment,
        owner,
        repo,
      });
    }
    async function dispatchEvent(event_type: string) {
      await ctx.octokit.repos.createDispatchEvent({
        owner,
        repo,
        event_type: event_type,
        client_payload: {
          pr_num: prNum,
        },
      });
    }
>>>>>>> 79327661

            if (force) {
                payload.force = true;
            } else if (onGreen) {
                payload.force = true;
            }

            await ctx.octokit.repos.createDispatchEvent({
                owner,
                repo,
                event_type: event_type,
                client_payload: payload,
            });
        }

        const match = commentBody.match(mergeCmdPat);
        if (match) {
            if (!ctx.payload.issue.pull_request) {
                // Issue, not pull request.
                await reactOnComment(ctx, "confused");
                return;
            }
            await dispatchEvent(
                "try-merge",
                typeof match[2] === "string",
                typeof match[3] == "string"
            );
            await reactOnComment(ctx, "+1");
        } else if (commentBody.match(revertCmdPat)) {
            if (!ctx.payload.issue.pull_request) {
                // Issue, not pull request.
                await reactOnComment(ctx, "confused");
                return;
            }
            const revertWithReasonCmdPat = new RegExp(
                "^\\s*@pytorch(merge|)bot\\s+revert\\s+this.*(\\s+\\w+){3,}"
            );
            if (commentBody.match(revertWithReasonCmdPat) === null) {
                // revert reason of 3+ words not given
                await addComment(
                    ctx,
                    "Revert unsuccessful: please retry the command explaining why the revert is necessary, " +
                        "e.g. @pytorchbot revert this as it breaks mac tests on trunk, see <url to logs>."
                );
                return;
            }
            await dispatchEvent("try-revert");
            await reactOnComment(ctx, "+1");
        } else if (
            commentBody.match(rebaseCmdPat) &&
            ctx.payload.comment.user.login == "clee2000"
        ) {
            if (!ctx.payload.issue.pull_request) {
                // Issue, not pull request.
                await reactOnComment(ctx, "confused");
                return;
            }
            await dispatchEvent("try-rebase");
            await reactOnComment(ctx, "+1");
        }
    });
    app.on(
        ["pull_request_review.submitted", "pull_request_review.edited"],
        async (ctx) => {
            const reviewBody = ctx.payload.review.body;
            const owner = ctx.payload.repository.owner.login;
            const repo = ctx.payload.repository.name;
            const prNum = ctx.payload.pull_request.number;
            async function addComment(comment: string) {
                await ctx.octokit.issues.createComment({
                    issue_number: prNum,
                    body: comment,
                    owner,
                    repo,
                });
            }
            async function dispatchEvent(event_type: string) {
                await ctx.octokit.repos.createDispatchEvent({
                    owner,
                    repo,
                    event_type: event_type,
                    client_payload: {
                        pr_num: prNum,
                    },
                });
            }

            if (reviewBody?.match(mergeCmdPat)) {
                await dispatchEvent("try-merge");
                await addComment("+1"); // REST API doesn't support reactions for code reviews.
            }
        }
    );
}

export default mergeBot;<|MERGE_RESOLUTION|>--- conflicted
+++ resolved
@@ -2,36 +2,34 @@
 import { addComment, reactOnComment } from "./botUtils";
 
 function mergeBot(app: Probot): void {
-<<<<<<< HEAD
     const mergeCmdPat = new RegExp(
         "^\\s*@pytorch(merge|)bot\\s+(force\\s+)?merge\\s+this\\s*(on\\s*green)?"
     );
-=======
-  const mergeCmdPat = new RegExp("^\\s*@pytorch(merge|)bot\\s+(force\\s+)?merge\\s+this");
-  const revertCmdPat = new RegExp("^\\s*@pytorch(merge|)bot\\s+revert\\s+this");
-  const rebaseCmdPat = new RegExp("^\\s*@pytorch(merge|)bot\\s+rebase\\s+(me|this)");
-  const rebaseAllowList = ["clee2000", "zengk95", "janeyx99", "albanD", "cpuhrsch", "suo", "ngimel", "rohan-varma", "ezyang", "davidberard98"];
-
-  app.on("issue_comment.created", async (ctx) => {
-    const commentBody = ctx.payload.comment.body;
-    const owner = ctx.payload.repository.owner.login;
-    const repo = ctx.payload.repository.name;
-    const prNum = ctx.payload.issue.number;
->>>>>>> 79327661
-
     const revertCmdPat = new RegExp(
         "^\\s*@pytorch(merge|)bot\\s+revert\\s+this"
     );
     const rebaseCmdPat = new RegExp(
         "^\\s*@pytorch(merge|)bot\\s+rebase\\s+(me|this)"
     );
+    const rebaseAllowList = [
+        "clee2000",
+        "zengk95",
+        "janeyx99",
+        "albanD",
+        "cpuhrsch",
+        "suo",
+        "ngimel",
+        "rohan-varma",
+        "ezyang",
+        "davidberard98",
+    ];
+
     app.on("issue_comment.created", async (ctx) => {
         const commentBody = ctx.payload.comment.body;
         const owner = ctx.payload.repository.owner.login;
         const repo = ctx.payload.repository.name;
         const prNum = ctx.payload.issue.number;
 
-<<<<<<< HEAD
         async function dispatchEvent(
             event_type: string,
             force: boolean = false,
@@ -41,73 +39,6 @@
                 pr_num: prNum,
                 comment_id: ctx.payload.comment.id,
             };
-=======
-    const match = commentBody.match(mergeCmdPat);
-    if (match) {
-      if (!ctx.payload.issue.pull_request) {
-        // Issue, not pull request.
-        await reactOnComment(ctx, "confused");
-        return;
-      }
-      await dispatchEvent("try-merge", typeof match[2] === "string");
-      await reactOnComment(ctx, "+1");
-    }
-    else if (commentBody.match(revertCmdPat)) {
-      if (!ctx.payload.issue.pull_request) {
-        // Issue, not pull request.
-        await reactOnComment(ctx, "confused");
-        return;
-      }
-      const revertWithReasonCmdPat = new RegExp(
-        "^\\s*@pytorch(merge|)bot\\s+revert\\s+this(.|\\s)*(\\s+\\w+){3,}"
-      );
-      if (commentBody.match(revertWithReasonCmdPat) === null) {
-        // revert reason of 3+ words not given
-        await addComment(
-          ctx,
-          "Revert unsuccessful: please retry the command explaining why the revert is necessary, " +
-            "e.g. @pytorchbot revert this as it breaks mac tests on trunk, see {url to logs}."
-        );
-        return;
-      }
-      await dispatchEvent("try-revert");
-      await reactOnComment(ctx, "+1");
-    }
-    else if (commentBody.match(rebaseCmdPat) && rebaseAllowList.includes(ctx.payload.comment.user.login) &&
-      rebaseAllowList.includes(ctx.payload.issue.user.login)) {
-      if (!ctx.payload.issue.pull_request) {
-        // Issue, not pull request.
-        await reactOnComment(ctx, "confused");
-        return;
-      }
-      await dispatchEvent("try-rebase");
-      await reactOnComment(ctx, "+1");
-    }
-  });
-  app.on(["pull_request_review.submitted", "pull_request_review.edited"], async (ctx) => {
-    const reviewBody = ctx.payload.review.body;
-    const owner = ctx.payload.repository.owner.login;
-    const repo = ctx.payload.repository.name;
-    const prNum = ctx.payload.pull_request.number;
-    async function addComment(comment: string) {
-      await ctx.octokit.issues.createComment({
-        issue_number: prNum,
-        body: comment,
-        owner,
-        repo,
-      });
-    }
-    async function dispatchEvent(event_type: string) {
-      await ctx.octokit.repos.createDispatchEvent({
-        owner,
-        repo,
-        event_type: event_type,
-        client_payload: {
-          pr_num: prNum,
-        },
-      });
-    }
->>>>>>> 79327661
 
             if (force) {
                 payload.force = true;
@@ -143,14 +74,14 @@
                 return;
             }
             const revertWithReasonCmdPat = new RegExp(
-                "^\\s*@pytorch(merge|)bot\\s+revert\\s+this.*(\\s+\\w+){3,}"
+                "^\\s*@pytorch(merge|)bot\\s+revert\\s+this(.|\\s)*(\\s+\\w+){3,}"
             );
             if (commentBody.match(revertWithReasonCmdPat) === null) {
                 // revert reason of 3+ words not given
                 await addComment(
                     ctx,
                     "Revert unsuccessful: please retry the command explaining why the revert is necessary, " +
-                        "e.g. @pytorchbot revert this as it breaks mac tests on trunk, see <url to logs>."
+                        "e.g. @pytorchbot revert this as it breaks mac tests on trunk, see {url to logs}."
                 );
                 return;
             }
@@ -158,7 +89,8 @@
             await reactOnComment(ctx, "+1");
         } else if (
             commentBody.match(rebaseCmdPat) &&
-            ctx.payload.comment.user.login == "clee2000"
+            rebaseAllowList.includes(ctx.payload.comment.user.login) &&
+            rebaseAllowList.includes(ctx.payload.issue.user.login)
         ) {
             if (!ctx.payload.issue.pull_request) {
                 // Issue, not pull request.
