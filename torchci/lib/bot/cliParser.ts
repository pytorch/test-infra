import { ArgumentParser, RawTextHelpFormatter, SUPPRESS } from "argparse";

// The default ArgumentParser is designed to be used from the command line, so
// when it encounters an error it calls process.exit. We want to throw an
// exception that we can catch and present to the user instead.
class NonExitingArgumentParser extends ArgumentParser {
  error(message: string) {
    // @ts-expect-error
    throw Error(`${this.prog}: error: ${message}\n\n${this.format_usage()}`);
  }
}

// NOTE: When adding a new command, make sure to add it to the getHelp function!
const parser = new NonExitingArgumentParser({
  prog: "@pytorchbot",
  description:
    "In order to invoke the bot on your PR, include a line that starts with\n" +
    "@pytorchbot anywhere in a comment. That line will form the command; no\n" +
    "multi-line commands are allowed. " +
    `

Example:
    Some extra context, blah blah, wow this PR looks awesome

    @pytorchbot merge
`,
  formatter_class: RawTextHelpFormatter,
  add_help: false,
});
const commands = parser.add_subparsers({ title: "command", dest: "command" });

// Merge
const merge = commands.add_parser("merge", {
  help: "Merge a PR",
  description:
    "Merge an accepted PR, subject to the rules in .github/merge_rules.json.\n" +
    "By default, this will wait for all required checks to succeed before merging.",
  formatter_class: RawTextHelpFormatter,
  add_help: false,
});
const mergeOption = merge.add_mutually_exclusive_group();
mergeOption.add_argument("-g", "--green", {
  action: "store_true",
  help: "Merge when *all* status checks pass.",
});
mergeOption.add_argument("-f", "--force", {
  metavar: "MESSAGE",
  help:
<<<<<<< HEAD
    "Merge without checking anything. This requires a reason for auditting purpose, for example:\n" +
    "`@pytorchbot merge -f 'Minor update to fix lint. Expecting all PR tests to pass'`\n" +
    "The reason must be longer than 2 words. ONLY USE THIS FOR CRITICAL FAILURES.",
=======
`Merge without checking anything. This requires a reason for auditting purpose, for example:
@pytorchbot merge -f 'Minor update to fix lint. Expecting all PR tests to pass'`
>>>>>>> 0bd507b3
});
mergeOption.add_argument("-l", "--land-checks", {
  action: "store_true",
  help: "Merge with land time checks. This will create a new branch with your changes rebased on viable/strict and run additional tests (EXPERIMENTAL)",
});

// Revert
const revert = commands.add_parser("revert", {
  help: "Revert a PR",
  description: `Revert a merged PR. This requires that you are a Meta employee.

Example:
  @pytorchbot revert -m="This is breaking tests on trunk. hud.pytorch.org/" -c=nosignal
`,
  formatter_class: RawTextHelpFormatter,
  add_help: false,
});
revert.add_argument("-m", "--message", {
  required: true,
  help: "The reason you are reverting, will be put in the commit message. Must be longer than 3 words.",
});
revert.add_argument("-c", "--classification", {
  required: true,
  choices: ["nosignal", "ignoredsignal", "landrace", "weird", "ghfirst"],
  help: "A machine-friendly classification of the revert reason.",
});

// Rebase
const rebase = commands.add_parser("rebase", {
  help: "Rebase a PR",
  description:
    "Rebase a PR. Rebasing defaults to the default branch of pytorch (master).\n" +
    "You, along with any member of the pytorch organization, can rebase your PR.",
  formatter_class: RawTextHelpFormatter,
  add_help: false,
});
const branch_selection = rebase.add_mutually_exclusive_group();
branch_selection.add_argument("-s", "--stable", {
  action: "store_true",
  help: "Rebase to viable/strict",
});
branch_selection.add_argument("-b", "--branch", {
  help: "Branch you would like to rebase to",
});

const label = commands.add_parser("label", {
  help: "Add label to a PR",
  description: "Adds label to a PR",
  formatter_class: RawTextHelpFormatter,
  add_help: false,
});
label.add_argument("labels", {
  type: "string",
  nargs: "+",
  help: "Labels to add to given Pull Request",
});

// Help
parser.add_argument("-h", "--help", {
  default: SUPPRESS,
  help: "Show this help message and exit.",
  action: "store_true",
});

const botCommandPattern = new RegExp(/^ *@pytorch(merge|)bot.*$/m);

export function getInputArgs(commentBody: string): string {
  const match = commentBody.match(botCommandPattern);
  if (!match) {
    return "";
  }

  return match[0].replace(/@pytorch(merge|)bot/, "");
}

export function getParser() {
  return parser;
}

export function getHelp(): string {
  return `
# PyTorchBot Help
\`\`\`
${parser.format_help()}\`\`\`
## Merge
\`\`\`
${merge.format_help()}\`\`\`
## Revert
\`\`\`
${revert.format_help()}\`\`\`
## Rebase
\`\`\`
${rebase.format_help()}\`\`\`
## Label
\`\`\`
${label.format_help()}\`\`\`
`;
}<|MERGE_RESOLUTION|>--- conflicted
+++ resolved
@@ -46,14 +46,8 @@
 mergeOption.add_argument("-f", "--force", {
   metavar: "MESSAGE",
   help:
-<<<<<<< HEAD
-    "Merge without checking anything. This requires a reason for auditting purpose, for example:\n" +
-    "`@pytorchbot merge -f 'Minor update to fix lint. Expecting all PR tests to pass'`\n" +
-    "The reason must be longer than 2 words. ONLY USE THIS FOR CRITICAL FAILURES.",
-=======
 `Merge without checking anything. This requires a reason for auditting purpose, for example:
 @pytorchbot merge -f 'Minor update to fix lint. Expecting all PR tests to pass'`
->>>>>>> 0bd507b3
 });
 mergeOption.add_argument("-l", "--land-checks", {
   action: "store_true",
