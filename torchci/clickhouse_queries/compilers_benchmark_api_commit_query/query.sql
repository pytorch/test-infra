SELECT DISTINCT
    replaceOne(head_branch, 'refs/heads/', '') AS branch,
    head_sha AS commit,
    workflow_id,
    toDate(fromUnixTimestamp(timestamp), 'UTC') AS date
FROM benchmark.oss_ci_benchmark_torchinductor
PREWHERE
    timestamp >= toUnixTimestamp({startTime: DateTime64(3)})
    AND timestamp < toUnixTimestamp({stopTime:  DateTime64(3)})
WHERE
    -- optional branches
    (
        has(
            {branches: Array(String)},
            replaceOne(head_branch, 'refs/heads/', '')
        )
        OR empty({branches: Array(String)})
    )
    -- optional suites
    AND (
        has({suites: Array(String)}, suite)
        OR empty({suites: Array(String)})
    )
    -- optional dtype
    AND (
        benchmark_dtype = {dtype: String}
        OR empty({dtype: String})
    )
    -- optional mode
    AND (
        benchmark_mode = {mode: String}
        OR empty({mode: String})
    )
    -- optional device
    AND (
        device = {device: String}
        OR empty({device: String})
    )
    -- optional arch (array param); if empty array, skip filter
    AND (
        multiSearchAnyCaseInsensitive(arch, {arch: Array(String)})
        OR empty({arch: Array(String)})
    )
<<<<<<< HEAD
ORDER BY branch, timestamp, commit
=======
ORDER BY branch, timestamp
>>>>>>> 9ae48380
SETTINGS session_timezone = 'UTC';<|MERGE_RESOLUTION|>--- conflicted
+++ resolved
@@ -41,9 +41,5 @@
         multiSearchAnyCaseInsensitive(arch, {arch: Array(String)})
         OR empty({arch: Array(String)})
     )
-<<<<<<< HEAD
-ORDER BY branch, timestamp, commit
-=======
 ORDER BY branch, timestamp
->>>>>>> 9ae48380
 SETTINGS session_timezone = 'UTC';