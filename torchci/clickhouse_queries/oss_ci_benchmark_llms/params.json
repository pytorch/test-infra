{
<<<<<<< HEAD
  "arch": "String",
  "branches": "Array(String)",
  "commits": "Array(String)",
  "device": "String",
  "dtypes": "Array(String)",
  "excludedMetrics": "Array(String)",
  "benchmarks": "Array(String)",
  "granularity": "String",
  "models": "Array(String)",
  "backends": "Array(String)",
  "repo": "String",
  "startTime": "DateTime64(3)",
  "stopTime": "DateTime64(3)"
=======
  "params": {
    "branches": "Array(String)",
    "commits": "Array(String)",
    "deviceArch": "String",
    "dtypes": "Array(String)",
    "excludedMetrics": "Array(String)",
    "benchmarks": "Array(String)",
    "granularity": "String",
    "models": "Array(String)",
    "backends": "Array(String)",
    "repo": "String",
    "startTime": "DateTime64(3)",
    "stopTime": "DateTime64(3)"
  },
  "tests": []
>>>>>>> 063abf8c
}<|MERGE_RESOLUTION|>--- conflicted
+++ resolved
@@ -1,23 +1,9 @@
 {
-<<<<<<< HEAD
-  "arch": "String",
-  "branches": "Array(String)",
-  "commits": "Array(String)",
-  "device": "String",
-  "dtypes": "Array(String)",
-  "excludedMetrics": "Array(String)",
-  "benchmarks": "Array(String)",
-  "granularity": "String",
-  "models": "Array(String)",
-  "backends": "Array(String)",
-  "repo": "String",
-  "startTime": "DateTime64(3)",
-  "stopTime": "DateTime64(3)"
-=======
   "params": {
+    "arch": "String",
     "branches": "Array(String)",
     "commits": "Array(String)",
-    "deviceArch": "String",
+    "device": "String",
     "dtypes": "Array(String)",
     "excludedMetrics": "Array(String)",
     "benchmarks": "Array(String)",
@@ -29,5 +15,4 @@
     "stopTime": "DateTime64(3)"
   },
   "tests": []
->>>>>>> 063abf8c
 }