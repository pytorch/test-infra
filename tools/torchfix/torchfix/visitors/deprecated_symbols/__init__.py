--- conflicted
+++ resolved
@@ -11,11 +11,8 @@
 
 from .range import call_replacement_range
 from .cholesky import call_replacement_cholesky
-<<<<<<< HEAD
 from .chain_matmul import call_replacement_chain_matmul
-=======
 from .qr import call_replacement_qr
->>>>>>> 3b425c6f
 
 
 class TorchDeprecatedSymbolsVisitor(TorchVisitor):
@@ -37,11 +34,8 @@
         replacements_map = {
             "torch.cholesky": call_replacement_cholesky,
             "torch.range": call_replacement_range,
-<<<<<<< HEAD
             "torch.chain_matmul": call_replacement_chain_matmul,
-=======
             "torch.qr": call_replacement_qr,
->>>>>>> 3b425c6f
         }
         replacement = None
 
