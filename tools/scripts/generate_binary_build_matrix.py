--- conflicted
+++ resolved
@@ -30,15 +30,10 @@
     "test": ["11.6", "11.7"],
     "release": ["11.6", "11.7"],
 }
-<<<<<<< HEAD
 ROCM_ACRHES_DICT = {
-    "nightly": ["5.3", "5.4"],
-=======
-ROCM_ARCHES_DICT = {
-    "nightly": ["5.2", "5.3"],
->>>>>>> bb060a00
-    "test": ["5.1.1", "5.2"],
-    "release": ["5.1.1", "5.2"],
+    "nightly": ["5.3", "5.4.2"],
+    "test": ["5.2", "5.3"],
+    "release": ["5.2", "5.3"],
 }
 
 PACKAGE_TYPES = ["wheel", "conda", "libtorch"]
