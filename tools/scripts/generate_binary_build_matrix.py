#!/usr/bin/env python3

"""Generates a matrix to be utilized through github actions

Important. After making changes to this file please run following command:
python -m tools.tests.test_generate_binary_build_matrix --update-reference-files

Will output a condensed version of the matrix if on a pull request that only
includes the latest version of python we support built on four different
architectures:
    * CPU
    * Latest CUDA
    * Latest ROCM
    * Latest XPU
"""

import argparse
import json
import os
import sys
from typing import Any, Callable, Dict, List, Optional, Tuple


PYTHON_ARCHES_DICT = {
    "nightly": ["3.9", "3.10", "3.11", "3.12", "3.13", "3.13t"],
    "test": ["3.9", "3.10", "3.11", "3.12", "3.13", "3.13t"],
    "release": ["3.9", "3.10", "3.11", "3.12", "3.13", "3.13t"],
}
CUDA_ARCHES_DICT = {
    "nightly": ["12.6", "12.8", "12.9"],
    "test": ["12.6", "12.8", "12.9"],
    "release": ["11.8", "12.6", "12.8"],
}
ROCM_ARCHES_DICT = {
    "nightly": ["6.3", "6.4"],
    "test": ["6.3", "6.4"],
    "release": ["6.2.4", "6.3"],
}

CUDA_CUDNN_VERSIONS = {
    "11.8": {"cuda": "11.8.0", "cudnn": "9"},
    "12.6": {"cuda": "12.6.3", "cudnn": "9"},
    "12.8": {"cuda": "12.8.0", "cudnn": "9"},
    "12.9": {"cuda": "12.9.1", "cudnn": "9"},
}

STABLE_CUDA_VERSIONS = {
    "nightly": "12.8",
    "test": "12.8",
    "release": "12.6",
}

CUDA_AARCH64_ARCHES = ["12.9-aarch64"]

PACKAGE_TYPES = ["wheel", "libtorch"]
CXX11_ABI = "cxx11-abi"
RELEASE = "release"
DEBUG = "debug"
NIGHTLY = "nightly"
TEST = "test"

# OS constants
LINUX = "linux"
LINUX_AARCH64 = "linux-aarch64"
MACOS_ARM64 = "macos-arm64"
WINDOWS = "windows"
WINDOWS_ARM64 = "windows-arm64"

# Accelerator architectures
CPU = "cpu"
CPU_AARCH64 = "cpu-aarch64"
CUDA_AARCH64 = "cuda-aarch64"
CUDA = "cuda"
ROCM = "rocm"
XPU = "xpu"


CURRENT_NIGHTLY_VERSION = "2.9.0"
CURRENT_CANDIDATE_VERSION = "2.8.0"
CURRENT_STABLE_VERSION = "2.7.1"
CURRENT_VERSION = CURRENT_STABLE_VERSION

# By default use Nightly for CUDA arches
CUDA_ARCHES = CUDA_ARCHES_DICT[NIGHTLY]
ROCM_ARCHES = ROCM_ARCHES_DICT[NIGHTLY]
PYTHON_ARCHES = PYTHON_ARCHES_DICT[NIGHTLY]

# Container images
LIBTORCH_CONTAINER_IMAGES: Dict[Tuple[str, str], str]
WHEEL_CONTAINER_IMAGES: Dict[str, str]

LINUX_GPU_RUNNER = "linux.g5.4xlarge.nvidia.gpu"
LINUX_CPU_RUNNER = "linux.2xlarge"
LINUX_AARCH64_RUNNER = "linux.arm64.2xlarge"
LINUX_AARCH64_GPU_RUNNER = "linux.arm64.m7g.4xlarge"
WIN_GPU_RUNNER = "windows.g4dn.xlarge"
WIN_CPU_RUNNER = "windows.4xlarge"
WIN_ARM64_RUNNER = "windows-11-arm64"
MACOS_M1_RUNNER = "macos-m1-stable"

PACKAGES_TO_INSTALL_WHL = "torch torchvision torchaudio"
<<<<<<< HEAD
PACKAGES_TO_INSTALL_WHL_WIN_ARM64 = "torch torchvision"
=======
PACKAGES_TO_INSTALL_WHL_WIN_ARM64 = "torch"
>>>>>>> 851c0ade
WHL_INSTALL_BASE = "pip3 install"
DOWNLOAD_URL_BASE = "https://download.pytorch.org"

ENABLE = "enable"
DISABLE = "disable"


def arch_type(arch_version: str) -> str:
    if arch_version in CUDA_ARCHES:
        return CUDA
    elif arch_version in ROCM_ARCHES:
        return ROCM
    elif arch_version == CPU_AARCH64:
        return CPU_AARCH64
    elif arch_version in CUDA_AARCH64_ARCHES:
        return CUDA_AARCH64
    elif arch_version == XPU:
        return XPU
    else:  # arch_version should always be CPU in this case
        return CPU


def validation_runner(arch_type: str, os: str) -> str:
    if os == LINUX:
        if arch_type == CUDA:
            return LINUX_GPU_RUNNER
        else:
            return LINUX_CPU_RUNNER
    elif os == LINUX_AARCH64:
        if arch_type == CUDA_AARCH64:
            return LINUX_AARCH64_GPU_RUNNER
        else:
            return LINUX_AARCH64_RUNNER
    elif os == WINDOWS:
        if arch_type == CUDA:
            return WIN_GPU_RUNNER
        else:
            return WIN_CPU_RUNNER
    elif os == WINDOWS_ARM64:
        return WIN_ARM64_RUNNER
    elif os == MACOS_ARM64:
        return MACOS_M1_RUNNER
    else:  # default to linux cpu runner
        return LINUX_CPU_RUNNER


def initialize_globals(channel: str, build_python_only: bool) -> None:
    global CURRENT_VERSION, CUDA_ARCHES, ROCM_ARCHES, PYTHON_ARCHES
    global WHEEL_CONTAINER_IMAGES, LIBTORCH_CONTAINER_IMAGES
    if channel == TEST:
        CURRENT_VERSION = CURRENT_CANDIDATE_VERSION
    else:
        CURRENT_VERSION = CURRENT_STABLE_VERSION

    CUDA_ARCHES = CUDA_ARCHES_DICT[channel]
    ROCM_ARCHES = ROCM_ARCHES_DICT[channel]
    if build_python_only:
        # Only select the oldest version of python if building a python only package
        PYTHON_ARCHES = [PYTHON_ARCHES_DICT[channel][0]]
    else:
        PYTHON_ARCHES = PYTHON_ARCHES_DICT[channel]
    WHEEL_CONTAINER_IMAGES = {
        **{
            gpu_arch: f"pytorch/manylinux2_28-builder:cuda{gpu_arch}"
            for gpu_arch in CUDA_ARCHES
        },
        **{
            gpu_arch: f"pytorch/manylinuxaarch64-builder:cuda{gpu_arch.replace('-aarch64', '')}"
            for gpu_arch in CUDA_AARCH64_ARCHES
        },
        **{
            gpu_arch: f"pytorch/manylinux2_28-builder:rocm{gpu_arch}"
            for gpu_arch in ROCM_ARCHES
        },
        CPU: "pytorch/manylinux2_28-builder:cpu",
        XPU: "pytorch/manylinux2_28-builder:xpu",
        CPU_AARCH64: "pytorch/manylinux2_28_aarch64-builder:cpu-aarch64",
    }
    LIBTORCH_CONTAINER_IMAGES = {
        **{
            (gpu_arch, CXX11_ABI): f"pytorch/libtorch-cxx11-builder:cuda{gpu_arch}"
            for gpu_arch in CUDA_ARCHES
        },
        **{
            (gpu_arch, CXX11_ABI): f"pytorch/libtorch-cxx11-builder:rocm{gpu_arch}"
            for gpu_arch in ROCM_ARCHES
        },
        (CPU, CXX11_ABI): "pytorch/libtorch-cxx11-builder:cpu",
    }


def translate_desired_cuda(gpu_arch_type: str, gpu_arch_version: str) -> str:
    return {
        CPU: "cpu",
        CPU_AARCH64: CPU,
        CUDA_AARCH64: f"cu{gpu_arch_version.replace('-aarch64', '').replace('.', '')}",
        CUDA: f"cu{gpu_arch_version.replace('.', '')}",
        ROCM: f"rocm{gpu_arch_version}",
        XPU: "xpu",
    }.get(gpu_arch_type, gpu_arch_version)


def list_without(in_list: List[str], without: List[str]) -> List[str]:
    return [item for item in in_list if item not in without]


def get_base_download_url_for_repo(
    repo: str, channel: str, gpu_arch_type: str, desired_cuda: str
) -> str:
    base_url_for_type = f"{DOWNLOAD_URL_BASE}/{repo}"
    base_url_for_type = (
        base_url_for_type if channel == RELEASE else f"{base_url_for_type}/{channel}"
    )

    if gpu_arch_type != CPU:
        base_url_for_type = f"{base_url_for_type}/{desired_cuda}"
    else:
        base_url_for_type = f"{base_url_for_type}/{gpu_arch_type}"

    return base_url_for_type


def get_libtorch_install_command(
    os: str,
    channel: str,
    gpu_arch_type: str,
    libtorch_variant: str,
    devtoolset: str,
    desired_cuda: str,
    libtorch_config: str,
) -> str:
    prefix = "libtorch" if not (os in (WINDOWS, WINDOWS_ARM64)) else "libtorch-win"
    _libtorch_variant = (
        f"{libtorch_variant}-{libtorch_config}"
        if libtorch_config == "debug"
        else libtorch_variant
    )
    build_name = (
        f"{prefix}-{devtoolset}-{_libtorch_variant}-latest.zip"
        if devtoolset == "cxx11-abi"
        else f"{prefix}-{_libtorch_variant}-latest.zip"
    )

    if os == MACOS_ARM64:
        arch = "arm64"
        build_name = f"libtorch-macos-{arch}-latest.zip"
        if channel in [RELEASE, TEST]:
            build_name = f"libtorch-macos-{arch}-{CURRENT_VERSION}.zip"

    elif os == LINUX and (channel in (RELEASE, TEST)):
        build_name = (
            f"{prefix}-{devtoolset}-{_libtorch_variant}-{CURRENT_VERSION}%2B{desired_cuda}.zip"
            if devtoolset == "cxx11-abi"
            else f"{prefix}-{_libtorch_variant}-{CURRENT_VERSION}%2B{desired_cuda}.zip"
        )
    elif os == WINDOWS and (channel in (RELEASE, TEST)):
        build_name = (
            f"{prefix}-shared-with-deps-debug-{CURRENT_VERSION}%2B{desired_cuda}.zip"
            if libtorch_config == "debug"
            else f"{prefix}-shared-with-deps-{CURRENT_VERSION}%2B{desired_cuda}.zip"
        )
    elif os == WINDOWS and channel == NIGHTLY:
        build_name = (
            f"{prefix}-shared-with-deps-debug-latest.zip"
            if libtorch_config == "debug"
            else f"{prefix}-shared-with-deps-latest.zip"
        )
    elif os == WINDOWS_ARM64 and (channel in (RELEASE, TEST)):
        arch = "arm64"
        build_name = (
            f"{prefix}-{arch}-shared-with-deps-debug-{CURRENT_VERSION}%2B{desired_cuda}.zip"
            if libtorch_config == "debug"
            else f"{prefix}-{arch}-shared-with-deps-{CURRENT_VERSION}%2B{desired_cuda}.zip"
        )
    elif os == WINDOWS_ARM64 and channel == NIGHTLY:
        arch = "arm64"
        build_name = (
            f"{prefix}-{arch}-shared-with-deps-debug-latest.zip"
            if libtorch_config == "debug"
            else f"{prefix}-{arch}-shared-with-deps-latest.zip"
        )

    return f"{get_base_download_url_for_repo('libtorch', channel, gpu_arch_type, desired_cuda)}/{build_name}"


def get_wheel_install_command(
    os: str,
    channel: str,
    gpu_arch_type: str,
    gpu_arch_version: str,
    desired_cuda: str,
    python_version: str,
    use_only_dl_pytorch_org: bool,
    use_split_build: bool = False,
) -> str:
    if use_split_build:
        if (gpu_arch_version in CUDA_ARCHES) and (os == LINUX) and (channel == NIGHTLY):
            return f"{WHL_INSTALL_BASE} {PACKAGES_TO_INSTALL_WHL} --index-url {get_base_download_url_for_repo('whl', channel, gpu_arch_type, desired_cuda)}_pypi_pkg"  # noqa: E501
        else:
            raise ValueError(
                "Split build is not supported for this configuration. It is only supported for CUDA 11.8, 12.4, 12.6 on Linux nightly builds."  # noqa: E501
            )
    if (
        channel == RELEASE
        and (not use_only_dl_pytorch_org)
        and (
            (gpu_arch_version == STABLE_CUDA_VERSIONS[channel] and os == LINUX)
            or (gpu_arch_type == CPU and os in [WINDOWS, MACOS_ARM64])
            or (os == LINUX_AARCH64)
        )
    ):
        return f"{WHL_INSTALL_BASE} {PACKAGES_TO_INSTALL_WHL}"
    else:
        whl_install_command = ""
        if os == WINDOWS_ARM64:
<<<<<<< HEAD
            # winarm64 has only nightly torch and torchvision package for now
=======
            # winarm64 has only nightly torch package for now
>>>>>>> 851c0ade
            whl_install_command = (
                f"{WHL_INSTALL_BASE} --pre {PACKAGES_TO_INSTALL_WHL_WIN_ARM64}"  # noqa: E501
            )
        elif channel == "nightly":
            whl_install_command = f"{WHL_INSTALL_BASE} --pre {PACKAGES_TO_INSTALL_WHL}"
        else:
            whl_install_command = f"{WHL_INSTALL_BASE} {PACKAGES_TO_INSTALL_WHL}"
        return f"{whl_install_command} --index-url {get_base_download_url_for_repo('whl', channel, gpu_arch_type, desired_cuda)}"  # noqa: E501


def generate_libtorch_matrix(
    os: str,
    channel: str,
    with_cuda: str,
    with_rocm: str,
    with_cpu: str,
    with_xpu: str,
    limit_pr_builds: bool,
    use_only_dl_pytorch_org: bool,
    use_split_build: bool = False,
    python_versions: Optional[List[str]] = None,
    abi_versions: Optional[List[str]] = None,
    arches: Optional[List[str]] = None,
    libtorch_variants: Optional[List[str]] = None,
) -> List[Dict[str, str]]:
    ret: List[Dict[str, str]] = []

    if arches is None:
        arches = []

        if with_cpu == ENABLE:
            arches += [CPU]

        if with_cuda == ENABLE and os in (LINUX, WINDOWS):
            arches += CUDA_ARCHES

        if with_rocm == ENABLE and os == LINUX:
            arches += ROCM_ARCHES

    if abi_versions is None:
        if os in (WINDOWS, WINDOWS_ARM64):
            abi_versions = [RELEASE, DEBUG]
        elif os == LINUX:
            abi_versions = [CXX11_ABI]
        elif os in [MACOS_ARM64]:
            abi_versions = [CXX11_ABI]
        else:
            abi_versions = []

    if libtorch_variants is None:
        libtorch_variants = [
            "shared-with-deps",
        ]

    global LIBTORCH_CONTAINER_IMAGES

    for abi_version in abi_versions:
        for arch_version in arches:
            for libtorch_variant in libtorch_variants:
                # one of the values in the following list must be exactly
                # CXX11_ABI, but the precise value of the other one doesn't
                # matter
                gpu_arch_type = arch_type(arch_version)
                gpu_arch_version = "" if arch_version == CPU else arch_version

                desired_cuda = translate_desired_cuda(gpu_arch_type, gpu_arch_version)
                devtoolset = abi_version if not (os in (WINDOWS, WINDOWS_ARM64)) else ""
                libtorch_config = abi_version if os in (WINDOWS, WINDOWS_ARM64) else ""
                ret.append(
                    {
                        "gpu_arch_type": gpu_arch_type,
                        "gpu_arch_version": gpu_arch_version,
                        "desired_cuda": desired_cuda,
                        "libtorch_variant": libtorch_variant,
                        "libtorch_config": libtorch_config,
                        "devtoolset": devtoolset,
                        "container_image": (
                            LIBTORCH_CONTAINER_IMAGES[(arch_version, abi_version)]
                            if not (os in (WINDOWS, WINDOWS_ARM64))
                            else ""
                        ),
                        "package_type": "libtorch",
                        "build_name": f"libtorch-{gpu_arch_type}{gpu_arch_version}-{libtorch_variant}-{abi_version}".replace(  # noqa: E501
                            ".", "_"
                        ),
                        # Please noe since libtorch validations are minimal, we use CPU runners
                        "validation_runner": validation_runner(CPU, os),
                        "installation": get_libtorch_install_command(
                            os,
                            channel,
                            gpu_arch_type,
                            libtorch_variant,
                            devtoolset,
                            desired_cuda,
                            libtorch_config,
                        ),
                        "channel": channel,
                        "stable_version": CURRENT_VERSION,
                    }
                )
    return ret


def generate_wheels_matrix(
    os: str,
    channel: str,
    with_cuda: str,
    with_rocm: str,
    with_cpu: str,
    with_xpu: str,
    limit_pr_builds: bool,
    use_only_dl_pytorch_org: bool,
    use_split_build: bool = False,
    python_versions: Optional[List[str]] = None,
    arches: Optional[List[str]] = None,
) -> List[Dict[str, str]]:
    package_type = "wheel"

    if not python_versions:
        # Define default python version
        python_versions = list(PYTHON_ARCHES)

    if os == WINDOWS_ARM64:
        python_versions = ["3.11", "3.12", "3.13"]  # only versions for now

    if os == LINUX:
        # NOTE: We only build manywheel packages for linux
        package_type = "manywheel"

    upload_to_base_bucket = "yes"
    if arches is None:
        # Define default compute architectures
        arches = []

        if with_cpu == ENABLE:
            arches += [CPU_AARCH64] if os == LINUX_AARCH64 else [CPU]

        if with_cuda == ENABLE:
            upload_to_base_bucket = "no"
            if os in (LINUX, WINDOWS):
                arches += CUDA_ARCHES
            elif os == LINUX_AARCH64:
                arches += CUDA_AARCH64_ARCHES

        if with_rocm == ENABLE and os == LINUX:
            arches += ROCM_ARCHES

        if with_xpu == ENABLE and os in (LINUX, WINDOWS):
            arches += [XPU]

    if limit_pr_builds:
        python_versions = [python_versions[0]]

    global WHEEL_CONTAINER_IMAGES

    ret: List[Dict[str, Any]] = []
    for python_version in python_versions:
        for arch_version in arches:
            gpu_arch_type = arch_type(arch_version)
            gpu_arch_version = (
                "" if arch_version in [CPU, CPU_AARCH64, XPU] else arch_version
            )

            # TODO: Enable python 3.13t on cpu-s390x or Windows
            if (gpu_arch_type == "cpu-s390x") and python_version == "3.13t":
                continue

            desired_cuda = translate_desired_cuda(gpu_arch_type, gpu_arch_version)
            entry = {
                "python_version": python_version,
                "gpu_arch_type": gpu_arch_type,
                "gpu_arch_version": gpu_arch_version,
                "desired_cuda": desired_cuda,
                "container_image": WHEEL_CONTAINER_IMAGES[arch_version],
                "package_type": package_type,
                "build_name": f"{package_type}-py{python_version}-{gpu_arch_type}{gpu_arch_version}".replace(
                    ".", "_"
                ),
                "validation_runner": validation_runner(gpu_arch_type, os),
                "installation": get_wheel_install_command(
                    os,
                    channel,
                    gpu_arch_type,
                    gpu_arch_version,
                    desired_cuda,
                    python_version,
                    use_only_dl_pytorch_org,
                ),
                "channel": channel,
                "upload_to_base_bucket": upload_to_base_bucket,
                "stable_version": CURRENT_VERSION,
                "use_split_build": False,
            }
            ret.append(entry)
            if (
                use_split_build
                and (gpu_arch_version in CUDA_ARCHES)
                and (os == LINUX)
                and (channel == NIGHTLY)
            ):
                entry = entry.copy()
                entry["build_name"] = (
                    f"{package_type}-py{python_version}-{gpu_arch_type}{gpu_arch_version}-split".replace(
                        ".", "_"
                    )
                )
                entry["use_split_build"] = True
                ret.append(entry)

    return ret


GENERATING_FUNCTIONS_BY_PACKAGE_TYPE: Dict[str, Callable[..., List[Dict[str, str]]]] = {
    "wheel": generate_wheels_matrix,
    "libtorch": generate_libtorch_matrix,
}


def generate_build_matrix(
    package_type: str,
    operating_system: str,
    channel: str,
    with_cuda: str,
    with_rocm: str,
    with_cpu: str,
    with_xpu: str,
    limit_pr_builds: str,
    use_only_dl_pytorch_org: str,
    build_python_only: str,
    use_split_build: str = "false",
    python_versions: Optional[List[str]] = None,
) -> Dict[str, List[Dict[str, str]]]:
    includes = []

    package_types = package_type.split(",")
    if len(package_types) == 1:
        package_types = PACKAGE_TYPES if package_type == "all" else [package_type]

    channels = CUDA_ARCHES_DICT.keys() if channel == "all" else [channel]

    for channel in channels:
        for package in package_types:
            initialize_globals(channel, build_python_only == ENABLE)
            includes.extend(
                GENERATING_FUNCTIONS_BY_PACKAGE_TYPE[package](
                    operating_system,
                    channel,
                    with_cuda,
                    with_rocm,
                    with_cpu,
                    with_xpu,
                    limit_pr_builds == "true",
                    use_only_dl_pytorch_org == "true",
                    use_split_build == "true",
                    python_versions,
                )
            )

    return {"include": includes}


def main(args: List[str]) -> None:
    parser = argparse.ArgumentParser()
    parser.add_argument(
        "--package-type",
        help="Package type to lookup for, also supports comma separated values",
        type=str,
        default=os.getenv("PACKAGE_TYPE", "wheel"),
    )
    parser.add_argument(
        "--operating-system",
        help="Operating system to generate for",
        type=str,
        default=os.getenv("OS", LINUX),
    )
    parser.add_argument(
        "--channel",
        help="Channel to use, default nightly",
        type=str,
        choices=["nightly", "test", "release", "all"],
        default=os.getenv("CHANNEL", "nightly"),
    )
    parser.add_argument(
        "--with-cuda",
        help="Build with Cuda?",
        type=str,
        choices=[ENABLE, DISABLE],
        default=os.getenv("WITH_CUDA", ENABLE),
    )
    parser.add_argument(
        "--with-rocm",
        help="Build with Rocm?",
        type=str,
        choices=[ENABLE, DISABLE],
        default=os.getenv("WITH_ROCM", ENABLE),
    )
    parser.add_argument(
        "--with-cpu",
        help="Build with CPU?",
        type=str,
        choices=[ENABLE, DISABLE],
        default=os.getenv("WITH_CPU", ENABLE),
    )
    parser.add_argument(
        "--with-xpu",
        help="Build with XPU?",
        type=str,
        choices=[ENABLE, DISABLE],
        default=os.getenv("WITH_XPU", ENABLE),
    )
    # By default this is false for this script but expectation is that the caller
    # workflow will default this to be true most of the time, where a pull
    # request is synchronized and does not contain the label "ciflow/binaries/all"
    parser.add_argument(
        "--limit-pr-builds",
        help="Limit PR builds to single python/cuda config",
        type=str,
        choices=["true", "false"],
        default=os.getenv("LIMIT_PR_BUILDS", "false"),
    )
    # This is used when testing release builds to test release binaries
    # only from download.pytorch.org. When pipy binaries are not released yet.
    parser.add_argument(
        "--use-only-dl-pytorch-org",
        help="Use only download.pytorch.org when gen wheel install command?",
        type=str,
        choices=["true", "false"],
        default=os.getenv("USE_ONLY_DL_PYTORCH_ORG", "false"),
    )
    # Generates a single version python for building python packages only
    # This basically makes it so that we only generate a matrix including the oldest
    # version of python that we support
    # For packages that look similar to torchtune-0.0.1-py3-none-any.whl
    parser.add_argument(
        "--build-python-only",
        help="Build python only",
        type=str,
        choices=[ENABLE, DISABLE],
        default=os.getenv("BUILD_PYTHON_ONLY", ENABLE),
    )

    parser.add_argument(
        "--use-split-build",
        help="Use split build for wheel",
        type=str,
        choices=["true", "false"],
        default=os.getenv("USE_SPLIT_BUILD", DISABLE),
    )

    parser.add_argument(
        "--python-versions",
        help="Only build the select JSON-encoded list of python versions",
        type=str,
        default=os.getenv("PYTHON_VERSIONS", "[]"),
    )

    options = parser.parse_args(args)
    try:
        python_versions = json.loads(options.python_versions)
    except json.JSONDecodeError:
        python_versions = None

    assert (
        options.with_cuda or options.with_rocm or options.with_xpu or options.with_cpu
    ), "Must build with either CUDA, ROCM, XPU, or CPU support."

    build_matrix = generate_build_matrix(
        options.package_type,
        options.operating_system,
        options.channel,
        options.with_cuda,
        options.with_rocm,
        options.with_cpu,
        options.with_xpu,
        options.limit_pr_builds,
        options.use_only_dl_pytorch_org,
        options.build_python_only,
        options.use_split_build,
        python_versions,
    )

    print(json.dumps(build_matrix))


if __name__ == "__main__":
    main(sys.argv[1:])<|MERGE_RESOLUTION|>--- conflicted
+++ resolved
@@ -99,11 +99,7 @@
 MACOS_M1_RUNNER = "macos-m1-stable"
 
 PACKAGES_TO_INSTALL_WHL = "torch torchvision torchaudio"
-<<<<<<< HEAD
 PACKAGES_TO_INSTALL_WHL_WIN_ARM64 = "torch torchvision"
-=======
-PACKAGES_TO_INSTALL_WHL_WIN_ARM64 = "torch"
->>>>>>> 851c0ade
 WHL_INSTALL_BASE = "pip3 install"
 DOWNLOAD_URL_BASE = "https://download.pytorch.org"
 
@@ -319,11 +315,7 @@
     else:
         whl_install_command = ""
         if os == WINDOWS_ARM64:
-<<<<<<< HEAD
             # winarm64 has only nightly torch and torchvision package for now
-=======
-            # winarm64 has only nightly torch package for now
->>>>>>> 851c0ade
             whl_install_command = (
                 f"{WHL_INSTALL_BASE} --pre {PACKAGES_TO_INSTALL_WHL_WIN_ARM64}"  # noqa: E501
             )
