--- conflicted
+++ resolved
@@ -37,11 +37,7 @@
 WIN_GPU_RUNNER="windows-2019-m60"
 WIN_CPU_RUNNER="windows-2019"
 MACOS_M1_RUNNER="macos-m1-12"
-<<<<<<< HEAD
-MACOS_RUNNER="macos-12"
-=======
-MACOS_X86_RUNNER="macos-12"
->>>>>>> 59bd626c
+MACOS_RUNNER="macos-12" # MACOS_X86_RUNNER="macos-12"
 
 PACKAGES_TO_INSTALL_WHL="torch torchvision torchaudio"
 PACKAGES_TO_INSTALL_CONDA="pytorch torchvision torchaudio"
@@ -70,13 +66,10 @@
             return WIN_CPU_RUNNER
     elif os == "macos-arm64":
         return MACOS_M1_RUNNER
-<<<<<<< HEAD
     elif os == "macos":
         return MACOS_RUNNER
-=======
-    elif os == "macos-x86_64":
-        return MACOS_X86_RUNNER
->>>>>>> 59bd626c
+    # elif os == "macos-x86_64":
+    #     return MACOS_X86_RUNNER
     else: # default to linux cpu runner
         return LINUX_CPU_RUNNER
 
