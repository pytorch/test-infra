--- conflicted
+++ resolved
@@ -19,16 +19,10 @@
       - name: "Checkout"
         uses: actions/checkout@v2
       - name: "Fake zip files" # Validate will fail if it cannot find the zip files
-<<<<<<< HEAD
         run: |
           touch modules/agent/lambdas/webhook/webhook.zip
           touch modules/runners/lambdas/scale-runners/scale-runners.zip
-          touch modules/action-runner-binary-cache/lambdas/syncer/syncer.zip
-=======
-        run:
-          touch modules/runner-binaries-syncer/lambdas/runner-binaries-syncer/runner-binaries-syncer.zip
-          touch modules/webhook/lambdas/webhook/webhook.zip
->>>>>>> 1e4320f6
+          touch  modules/runner-binaries-syncer/lambdas/runner-binaries-syncer/runner-binaries-syncer.zip
       - name: "Terraform Format"
         uses: hashicorp/terraform-github-actions@master
         with:
