name: Set up conda environment for testing

description: Clean workspace and check out PyTorch

inputs:
  python-version:
    description: If set to any value, dont use sudo to clean the workspace
    required: false
    type: string
    default: "3.9"
  miniconda-version:
    description: Miniconda version to install
    required: false
    type: string
    default: "4.12.0"
  environment-file:
    description: Environment file to install dependencies from
    required: false
    type: string
    default: ""
  pip-requirements-file:
    description: An optional pip requirements file to be installed in the conda environment
    required: false
    type: string
    default: ""

runs:
  using: composite
  steps:
      # Use the same trick from https://github.com/marketplace/actions/setup-miniconda
      # to refresh the cache daily. This is kind of optional though
      - name: Get date
        id: get-date
        shell: bash
        run: |
          echo "today=$(/bin/date -u '+%Y%m%d')d" >> "${GITHUB_OUTPUT}"

      - name: Setup miniconda cache
        id: miniconda-cache
        uses: actions/cache@v3
        with:
          path: ${{ runner.temp }}/miniconda
          key: miniconda-${{ runner.os }}-${{ runner.arch }}-${{ inputs.python-version }}-${{ steps.get-date.outputs.today }}

      - name: Install miniconda (${{ inputs.miniconda-version }})
        if: steps.miniconda-cache.outputs.cache-hit != 'true'
        env:
          MINICONDA_VERSION: ${{ inputs.miniconda-version }}
        shell: bash -l {0}
        run: |
          MINICONDA_INSTALL_PATH="${RUNNER_TEMP}/miniconda"
          mkdir -p "${MINICONDA_INSTALL_PATH}"
          case ${RUNNER_OS}-${RUNNER_ARCH} in
            Linux-X64)
              MINICONDA_ARCH="Linux-x86_64"
              ;;
            macOS-ARM64)
              MINICONDA_ARCH="MacOSX-arm64"
              ;;
            macOS-X64)
              MINICONDA_ARCH="MacOSX-x86_64"
              ;;
            *)
            echo "::error::Platform ${RUNNER_OS}-${RUNNER_ARCH} currently unsupported using this action"
              exit 1
              ;;
          esac
          MINICONDA_URL="https://repo.anaconda.com/miniconda/Miniconda3-py39_${MINICONDA_VERSION}-${MINICONDA_ARCH}.sh"
          curl -fsSL "${MINICONDA_URL}" -o "${MINICONDA_INSTALL_PATH}/miniconda.sh"
          bash "${MINICONDA_INSTALL_PATH}/miniconda.sh" -b -u -p "${MINICONDA_INSTALL_PATH}"
          rm -rf "${MINICONDA_INSTALL_PATH}/miniconda.sh"

      - name: Update GitHub path to include miniconda install
        shell: bash
        run: |
          MINICONDA_INSTALL_PATH="${RUNNER_TEMP}/miniconda"
          echo "${MINICONDA_INSTALL_PATH}/bin" >> $GITHUB_PATH

      # When the environment-file or pip-requirements-file inputs are not set or are set to invalid paths, the hashFiles
      # function will return an empty string without failing the step. This works out nicely and we can have a various
      # combination of cache key such as:
      # - Both are missing or invalid: miniconda-env-macOS-ARM64-20221022d--
      # - Both are set: miniconda-env-macOS-ARM64-20221022d-HASH(environment-file)-HASH(pip-requirements-file)
      # - The first one is missing or invalid: miniconda-env-macOS-ARM64-20221022d--HASH(pip-requirements-file)
      # - The second one is missing or invalid: miniconda-env-macOS-ARM64-20221022d-HASH(environment-file)-
      #
      # There is no need to skip or run actions/cache with complicated logic
      - name: Setup miniconda env cache
        id: miniconda-env-cache
        uses: actions/cache@v3
        with:
          path: ${{ runner.temp }}/conda-python-${{ inputs.python-version }}
          key: miniconda-env-${{ runner.os }}-${{ runner.arch }}-${{ inputs.python-version }}-${{ steps.get-date.outputs.today }}-${{ hashFiles(inputs.environment-file) }}-${{ hashFiles(inputs.pip-requirements-file) }}

      - name: Setup conda environment with python (v${{ inputs.python-version }})
        if: steps.miniconda-env-cache.outcome == 'success' && steps.miniconda-env-cache.outputs.cache-hit != 'true'
        shell: bash
        env:
          PYTHON_VERSION: ${{ inputs.python-version }}
          ENV_FILE: ${{ inputs.environment-file }}
          PIP_REQUIREMENTS_FILE: ${{ inputs.pip-requirements-file }}
        run: |
          set -x

          CONDA_BASE_ENV="${RUNNER_TEMP}/conda-python-${PYTHON_VERSION}"
          ENV_FILE_FLAG=""
          if [[ -f "${ENV_FILE}" ]]; then
            ENV_FILE_FLAG="--file ${ENV_FILE}"
          elif [[ -n "${ENV_FILE}" ]]; then
            echo "::warning::Specified env file (${ENV_FILE}) not found, not going to include it"
          fi

          CONDA_EXTRA_FLAGS=""
          if [[ "${PYTHON_VERSION}" == "3.11" ]]; then
            CONDA_EXTRA_FLAGS=" -c pytorch-nightly"
          fi

          conda create \
            --yes --quiet \
            --prefix "${CONDA_BASE_ENV}" \
            ${ENV_FILE_FLAG} \
            python="${PYTHON_VERSION}" \
            cmake=3.22 \
            ninja=1.10 \
            pkg-config=0.29 \
            wheel=0.37 \
            ${CONDA_EXTRA_FLAGS}

          if [[ -f "${PIP_REQUIREMENTS_FILE}" ]]; then
            conda run -p "${CONDA_BASE_ENV}" --no-capture-output python3 -mpip install -r "${PIP_REQUIREMENTS_FILE}"
          elif [[ -n "${PIP_REQUIREMENTS_FILE}" ]]; then
            echo "::warning::Specified pip requirements file (${PIP_REQUIREMENTS_FILE}) not found, not going to include it"
          fi

      - name: Clone the base conda environment and update GitHub env
        shell: bash
        env:
          PYTHON_VERSION: ${{ inputs.python-version }}
          CONDA_BASE_ENV: ${{ runner.temp }}/conda-python-${{ inputs.python-version }}
        run: |
          CONDA_ENV="${RUNNER_TEMP}/conda_environment_${GITHUB_RUN_ID}"
          conda create \
            --yes --quiet \
            --prefix "${CONDA_ENV}" \
            --clone "${CONDA_BASE_ENV}"

          echo "CONDA_ENV=${CONDA_ENV}" >> "${GITHUB_ENV}"
          echo "CONDA_RUN=conda run -p ${CONDA_ENV} --no-capture-output" >> "${GITHUB_ENV}"
          if [[ "${PYTHON_VERSION}" == "3.11" ]]; then
            # TODO: Remove me, when more packages will be available on default channel
            echo "CONDA_INSTALL=conda install --yes --quiet -p ${CONDA_ENV} -c pytorch-nightly" >> "${GITHUB_ENV}"
          else
<<<<<<< HEAD
            echo "CONDA_INSTALL=conda install --yes --quiet -p ${CONDA_ENV}" >> "${GITHUB_ENV}"
          fi
=======
            echo "CONDA_INSTALL=conda install -p ${CONDA_ENV}" >> "${GITHUB_ENV}"
          fi
      - name: Reset channel priority
        shell: bash -l {0}
        run: |
          set -euxo pipefail
          conda config --set channel_priority false
>>>>>>> 55983d1d
<|MERGE_RESOLUTION|>--- conflicted
+++ resolved
@@ -150,15 +150,10 @@
             # TODO: Remove me, when more packages will be available on default channel
             echo "CONDA_INSTALL=conda install --yes --quiet -p ${CONDA_ENV} -c pytorch-nightly" >> "${GITHUB_ENV}"
           else
-<<<<<<< HEAD
             echo "CONDA_INSTALL=conda install --yes --quiet -p ${CONDA_ENV}" >> "${GITHUB_ENV}"
-          fi
-=======
-            echo "CONDA_INSTALL=conda install -p ${CONDA_ENV}" >> "${GITHUB_ENV}"
           fi
       - name: Reset channel priority
         shell: bash -l {0}
         run: |
           set -euxo pipefail
-          conda config --set channel_priority false
->>>>>>> 55983d1d
+          conda config --set channel_priority false