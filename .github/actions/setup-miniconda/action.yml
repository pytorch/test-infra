--- conflicted
+++ resolved
@@ -121,15 +121,12 @@
             pkg-config=0.29 \
             wheel=0.37
 
-<<<<<<< HEAD
           if [[ -f "${PIP_REQUIREMENTS_FILE}" ]]; then
             conda run -p "${CONDA_BASE_ENV}" --no-capture-output python3 -mpip install "${PIP_REQUIREMENTS_FILE}"
           elif [[ -n "${PIP_REQUIREMENTS_FILE}" ]]; then
             echo "::warning::Specified pip requirements file (${PIP_REQUIREMENTS_FILE}) not found, not going to include it"
           fi
 
-=======
->>>>>>> 0abfb514
       - name: Clone the base conda environment and update GitHub env
         shell: bash
         env:
