resource "aws_kms_grant" "scale_up" {
  count             = var.encryption.encrypt ? 1 : 0
  name              = "${var.environment}-scale-up"
  key_id            = var.encryption.kms_key_id
  grantee_principal = aws_iam_role.scale_up.arn
  operations        = ["Decrypt"]

  constraints {
    encryption_context_equals = {
      Environment = var.environment
    }
  }
}

resource "aws_lambda_function" "scale_up" {
  s3_bucket                      = var.lambda_s3_bucket != null ? var.lambda_s3_bucket : null
  s3_key                         = var.runners_lambda_s3_key != null ? var.runners_lambda_s3_key : null
  s3_object_version              = var.runners_lambda_s3_object_version != null ? var.runners_lambda_s3_object_version : null
  filename                       = var.lambda_s3_bucket == null ? local.lambda_zip : null
  source_code_hash               = var.lambda_s3_bucket == null ? filebase64sha256(local.lambda_zip) : null
  function_name                  = "${var.environment}-scale-up"
  role                           = aws_iam_role.scale_up.arn
  handler                        = "index.scaleUp"
  runtime                        = "nodejs14.x"
  timeout                        = var.lambda_timeout_scale_up
  reserved_concurrent_executions = var.scale_up_lambda_concurrency
  tags                           = local.tags
  memory_size                    = 2048
  publish                        = true

  environment {
    variables = {
      CANT_HAVE_ISSUES_LABELS               = join(",", var.cant_have_issues_labels)
      DATETIME_DEPLOY                       = local.datetime_deploy
      ENABLE_ORGANIZATION_RUNNERS           = var.enable_organization_runners
      ENVIRONMENT                           = var.environment
      GITHUB_APP_CLIENT_ID                  = var.github_app.client_id
      GITHUB_APP_CLIENT_SECRET              = var.github_app_client_secret
      GITHUB_APP_ID                         = var.github_app.id
      GITHUB_APP_KEY_BASE64                 = var.github_app_key_base64
      KMS_KEY_ID                            = var.encryption.kms_key_id
      LAMBDA_TIMEOUT                        = var.lambda_timeout_scale_up
<<<<<<< HEAD
      LAUNCH_TEMPLATE_NAME_LINUX            = var.launch_template_name_linux
      LAUNCH_TEMPLATE_NAME_LINUX_NVIDIA     = var.launch_template_name_linux_nvidia
      LAUNCH_TEMPLATE_NAME_WINDOWS          = var.launch_template_name_windows
      LAUNCH_TEMPLATE_VERSION_LINUX         = var.launch_template_version_linux
      LAUNCH_TEMPLATE_VERSION_LINUX_NVIDIA  = var.launch_template_version_linux_nvidia
      LAUNCH_TEMPLATE_VERSION_WINDOWS       = var.launch_template_version_windows
      MAX_RETRY_SCALEUP_RECORD              = "5"
=======
      LAUNCH_TEMPLATE_NAME_LINUX            = aws_launch_template.linux_runner.name
      LAUNCH_TEMPLATE_NAME_LINUX_NVIDIA     = aws_launch_template.linux_runner_nvidia.name
      LAUNCH_TEMPLATE_NAME_WINDOWS          = aws_launch_template.windows_runner.name
      LAUNCH_TEMPLATE_VERSION_LINUX         = aws_launch_template.linux_runner.latest_version
      LAUNCH_TEMPLATE_VERSION_LINUX_NVIDIA  = aws_launch_template.linux_runner_nvidia.latest_version
      LAUNCH_TEMPLATE_VERSION_WINDOWS       = aws_launch_template.windows_runner.latest_version
      MAX_RETRY_SCALEUP_RECORD              = "10"
>>>>>>> 8b591dcf
      MUST_HAVE_ISSUES_LABELS               = join(",", var.must_have_issues_labels)
      REDIS_ENDPOINT                        = var.redis_endpoint
      REDIS_LOGIN                           = var.redis_login
      RETRY_SCALE_UP_RECORD_DELAY_S         = "60"
      RETRY_SCALE_UP_RECORD_JITTER_PCT      = "0.5"
      RETRY_SCALE_UP_RECORD_QUEUE_URL       = var.sqs_build_queue_retry.url
      RUNNER_EXTRA_LABELS                   = var.runner_extra_labels
      SECRETSMANAGER_SECRETS_ID             = var.secretsmanager_secrets_id

      AWS_REGIONS_TO_VPC_IDS                = join(
        ",",
        [
          for region_vpc in var.vpc_ids:
          format("%s|%s", region_vpc.region, region_vpc.vpc)
        ]
      )
      VPC_ID_TO_SECURITY_GROUP_IDS          = join(
        ",",
        concat(
          [
            for vpc in var.vpc_ids:
              format(
                "%s|%s",
                vpc.vpc,
                var.lambda_security_group_ids[local.vpc_id_to_idx[vpc.vpc]]
              )
          ],
          [
            for vpc_subnet in var.vpc_sgs:
              format("%s|%s", vpc_subnet.vpc, vpc_subnet.sg)
          ]
        )
      )
      VPC_ID_TO_SUBNET_IDS                  = join(
        ",",
        [
          for vpc_subnet in var.subnet_vpc_ids:
          format("%s|%s", vpc_subnet.vpc, vpc_subnet.subnet)
        ]
      )
    }
  }

  vpc_config {
    security_group_ids = var.lambda_security_group_ids
    subnet_ids         = var.lambda_subnet_ids
  }
}

resource "aws_lambda_alias" "scale_up_lambda_alias" {
  name               = "provisioned-${aws_lambda_function.scale_up.function_name}"
  description        = "Alias for provisioned instances of ${aws_lambda_function.scale_up.function_name}"
  function_name      = aws_lambda_function.scale_up.function_name
  function_version   = aws_lambda_function.scale_up.version
}

resource "aws_lambda_provisioned_concurrency_config" "scale_up_provisioned_concurrency_config" {
  count                             = var.scale_up_provisioned_concurrent_executions > 0 ? 1 : 0
  function_name                     = aws_lambda_alias.scale_up_lambda_alias.function_name
  provisioned_concurrent_executions = var.scale_up_provisioned_concurrent_executions
  qualifier                         = aws_lambda_alias.scale_up_lambda_alias.name
}

resource "aws_cloudwatch_log_group" "scale_up" {
  name              = "/aws/lambda/${aws_lambda_function.scale_up.function_name}"
  retention_in_days = var.logging_retention_in_days
  tags              = var.tags
}

resource "aws_lambda_event_source_mapping" "scale_up" {
  event_source_arn                   = var.sqs_build_queue.arn
  function_name                      = aws_lambda_alias.scale_up_lambda_alias.arn
  maximum_batching_window_in_seconds = 10
  batch_size                         = 10
}

resource "aws_lambda_event_source_mapping" "scale_up_retry" {
  event_source_arn                   = var.sqs_build_queue_retry.arn
  function_name                      = aws_lambda_alias.scale_up_lambda_alias.arn
  maximum_batching_window_in_seconds = 10
  batch_size                         = 10
}

resource "aws_lambda_permission" "scale_runners_lambda" {
  statement_id  = "AllowExecutionFromSQS"
  action        = "lambda:InvokeFunction"
  function_name = aws_lambda_function.scale_up.function_name
  principal     = "sqs.amazonaws.com"
  source_arn    = var.sqs_build_queue.arn
}

resource "aws_lambda_permission" "scale_runners_lambda_retry" {
  statement_id  = "AllowRetryExecutionFromSQS"
  action        = "lambda:InvokeFunction"
  function_name = aws_lambda_function.scale_up.function_name
  principal     = "sqs.amazonaws.com"
  source_arn    = var.sqs_build_queue_retry.arn
}

resource "aws_iam_role" "scale_up" {
  name                 = "${var.environment}-action-scale-up-lambda-role"
  assume_role_policy   = data.aws_iam_policy_document.lambda_assume_role_policy.json
  path                 = local.role_path
  permissions_boundary = var.role_permissions_boundary
  tags                 = local.tags
}

resource "aws_iam_role_policy" "scale_up" {
  name = "${var.environment}-lambda-scale-up-policy"
  role = aws_iam_role.scale_up.name

  policy = templatefile("${path.module}/policies/lambda-scale-up.json", {
    arn_runner_instance_role = var.role_runner_arn
    sqs_arn                  = var.sqs_build_queue.arn
    sqs_retry_arn            = var.sqs_build_queue_retry.arn
  })
}

resource "aws_iam_role_policy" "scale_up_logging" {
  name = "${var.environment}-lambda-logging"
  role = aws_iam_role.scale_up.name
  policy = templatefile("${path.module}/policies/lambda-cloudwatch.json", {
    log_group_arn = aws_cloudwatch_log_group.scale_up.arn
  })
}

resource "aws_iam_role_policy" "service_linked_role" {
  count  = var.create_service_linked_role_spot ? 1 : 0
  name   = "${var.environment}-service_linked_role"
  role   = aws_iam_role.scale_up.name
  policy = templatefile("${path.module}/policies/service-linked-role-create-policy.json", {})
}

resource "aws_iam_role_policy_attachment" "scale_up_vpc_execution_role" {
  count      = length(var.lambda_subnet_ids) > 0 ? 1 : 0
  role       = aws_iam_role.scale_up.name
  policy_arn = "arn:aws:iam::aws:policy/service-role/AWSLambdaVPCAccessExecutionRole"
}

resource "aws_iam_role_policy" "scale_up_secretsmanager_access" {
  count = var.secretsmanager_secrets_id != null ? 1 : 0
  role  = aws_iam_role.scale_up.name
  policy = templatefile("${path.module}/policies/lambda-secretsmanager.json", {
    secretsmanager_arn = data.aws_secretsmanager_secret_version.app_creds.arn
  })
}<|MERGE_RESOLUTION|>--- conflicted
+++ resolved
@@ -40,23 +40,13 @@
       GITHUB_APP_KEY_BASE64                 = var.github_app_key_base64
       KMS_KEY_ID                            = var.encryption.kms_key_id
       LAMBDA_TIMEOUT                        = var.lambda_timeout_scale_up
-<<<<<<< HEAD
       LAUNCH_TEMPLATE_NAME_LINUX            = var.launch_template_name_linux
       LAUNCH_TEMPLATE_NAME_LINUX_NVIDIA     = var.launch_template_name_linux_nvidia
       LAUNCH_TEMPLATE_NAME_WINDOWS          = var.launch_template_name_windows
       LAUNCH_TEMPLATE_VERSION_LINUX         = var.launch_template_version_linux
       LAUNCH_TEMPLATE_VERSION_LINUX_NVIDIA  = var.launch_template_version_linux_nvidia
       LAUNCH_TEMPLATE_VERSION_WINDOWS       = var.launch_template_version_windows
-      MAX_RETRY_SCALEUP_RECORD              = "5"
-=======
-      LAUNCH_TEMPLATE_NAME_LINUX            = aws_launch_template.linux_runner.name
-      LAUNCH_TEMPLATE_NAME_LINUX_NVIDIA     = aws_launch_template.linux_runner_nvidia.name
-      LAUNCH_TEMPLATE_NAME_WINDOWS          = aws_launch_template.windows_runner.name
-      LAUNCH_TEMPLATE_VERSION_LINUX         = aws_launch_template.linux_runner.latest_version
-      LAUNCH_TEMPLATE_VERSION_LINUX_NVIDIA  = aws_launch_template.linux_runner_nvidia.latest_version
-      LAUNCH_TEMPLATE_VERSION_WINDOWS       = aws_launch_template.windows_runner.latest_version
       MAX_RETRY_SCALEUP_RECORD              = "10"
->>>>>>> 8b591dcf
       MUST_HAVE_ISSUES_LABELS               = join(",", var.must_have_issues_labels)
       REDIS_ENDPOINT                        = var.redis_endpoint
       REDIS_LOGIN                           = var.redis_login
