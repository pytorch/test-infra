import { EC2, SSM } from 'aws-sdk';
import { PromiseResult } from 'aws-sdk/lib/request';
import { EphemeralRunnerStage, RunnerInfo, expBackOff, getRepo, shuffleArrayInPlace } from './utils';

import { Config } from './config';
import LRU from 'lru-cache';
import { Metrics, ScaleUpMetrics } from './metrics';
import { getJoinedStressTestExperiment, redisCached, redisLocked } from './cache';
import moment from 'moment';
import { RetryableScalingError } from './scale-up';

export interface ListRunnerFilters {
  applicationDeployDatetime?: string;
  containsTags?: Array<string>;
  environment?: string;
  instanceType?: string;
  instanceId?: string;
  orgName?: string;
  repoName?: string;
  runnerType?: string;
}

export interface RunnerInputParameters {
  runnerConfig: (awsRegion: string, experimentalRunner: boolean) => Promise<string>;
  environment: string;
  repoName?: string;
  orgName?: string;
  repositoryOwner?: string;
  repositoryName?: string;
  runnerType: RunnerType;
}

export interface AmiExpermient {
  ami: string;
  percentage: number;
}

export interface RunnerTypeOptional {
  ami_experiment?: AmiExpermient;
  ami?: string;
  disk_size?: number;
  instance_type?: string;
  is_ephemeral?: boolean;
  labels?: Array<string>;
  min_available?: number;
  max_available?: number;
  os?: string;
}

export interface RunnerType extends RunnerTypeOptional {
  disk_size: number;
  instance_type: string;
  is_ephemeral: boolean;
  os: string;
  runnerTypeName: string;
}

export interface RunnerTypeScaleConfig extends RunnerType {
  variants?: Map<string, RunnerTypeOptional>;
}

export interface DescribeInstancesResultRegion {
  awsRegion: string;
  describeInstanceResult: PromiseResult<EC2.Types.DescribeInstancesResult, AWS.AWSError>;
}

const SHOULD_NOT_TRY_LIST_SSM = 'SHOULD_NOT_TRY_LIST_SSM';

// Keep the cache as long as half of minimum time, this should reduce calls to AWS API
const ssmParametersCache = new LRU({ maxAge: (Config.Instance.minimumRunningTimeInMinutes * 60 * 1000) / 2 });

export function resetRunnersCaches() {
  ssmParametersCache.reset();
}

export async function findAmiID(metrics: Metrics, region: string, filter: string, owners = 'amazon'): Promise<string> {
  const ec2 = new EC2({ region: region });
  const filters = [
    { Name: 'name', Values: [filter] },
    { Name: 'state', Values: ['available'] },
  ];
  return redisCached('awsEC2', `findAmiID-${region}-${filter}-${owners}`, 10 * 60, 0.5, () => {
    return expBackOff(() => {
      return metrics.trackRequestRegion(
        region,
        metrics.ec2DescribeImagesSuccess,
        metrics.ec2DescribeImagesFailure,
        () => {
          return ec2
            .describeImages({ Owners: [owners], Filters: filters })
            .promise()
            .then((data: EC2.DescribeImagesResult) => {
              /* istanbul ignore next */
              if (data.Images?.length === 0) {
                console.error(`No availabe images found for filter '${filter}'`);
                throw new Error(`No availabe images found for filter '${filter}'`);
              }
              sortByCreationDate(data);
              return data.Images?.shift()?.ImageId as string;
            });
        },
      );
    });
  });
}

// Shamelessly stolen from https://ajahne.github.io/blog/javascript/aws/2019/05/15/getting-an-ami-id-nodejs.html
function sortByCreationDate(data: EC2.DescribeImagesResult): void {
  const images = data.Images as EC2.ImageList;
  images.sort(function (a: EC2.Image, b: EC2.Image) {
    const dateA: string = a['CreationDate'] as string;
    const dateB: string = b['CreationDate'] as string;
    if (dateA < dateB) {
      return -1;
    }
    if (dateA > dateB) {
      return 1;
    }
    // dates are equal
    return 0;
  });

  // arrange the images by date in descending order
  images.reverse();
}

export async function listRunners(
  metrics: Metrics,
  filters: ListRunnerFilters | undefined = undefined,
  regions: Set<string> | undefined = undefined,
): Promise<RunnerInfo[]> {
  try {
    const ec2Filters = [
      { Name: 'tag:Application', Values: ['github-action-runner'] },
      { Name: 'instance-state-name', Values: ['running', 'pending'] },
    ];
    if (filters) {
      if (filters.instanceType) {
        ec2Filters.push({
          Name: 'instance-type',
          Values: [filters.instanceType],
        });
      }
      if (filters.instanceId) {
        ec2Filters.push({
          Name: 'instance-id',
          Values: [filters.instanceId],
        });
      }

      const tags = {
        applicationDeployDatetime: 'tag:ApplicationDeployDatetime',
        environment: 'tag:Environment',
        orgName: 'tag:Org',
        repoName: 'tag:Repo',
        runnerType: 'tag:RunnerType',
      };
      (Object.keys(tags) as Array<keyof typeof filters>)
        .filter((attr) => filters[attr] !== undefined)
        .filter((attr) => attr in tags)
        .forEach((attr) =>
          ec2Filters.push({ Name: tags[attr as keyof typeof tags], Values: [filters[attr] as string] }),
        );
      (filters.containsTags ?? []).forEach((tag) => {
        ec2Filters.push({ Name: `tag:${tag}`, Values: ['*'] });
      });
    }
    const awsRegionsInstances = Config.Instance.shuffledAwsRegionInstances;
    console.debug(`[listRunners]: REGIONS ${awsRegionsInstances}`);
    const runningInstances = (
      await Promise.all(
        awsRegionsInstances
          .filter((r) => regions?.has(r) ?? true)
          .map((awsRegion) => {
            console.debug(`[listRunners]: Running for region ${awsRegion}`);
            return expBackOff(() => {
              return metrics.trackRequestRegion(
                awsRegion,
                metrics.ec2DescribeInstancesAWSCallSuccess,
                metrics.ec2DescribeInstancesAWSCallFailure,
                () => {
                  return new EC2({ region: awsRegion })
                    .describeInstances({ Filters: ec2Filters })
                    .promise()
                    .then((describeInstanceResult): DescribeInstancesResultRegion => {
                      const listOfRunnersIdType: string[] = (
                        describeInstanceResult?.Reservations?.flatMap((reservation) => {
                          return (
                            reservation.Instances?.map((instance) => {
                              return `${instance.InstanceId} - ${
                                instance.Tags?.find((e) => e.Key === 'RunnerType')?.Value
                              }`;
                            }) ?? []
                          );
                        }) ?? []
                      ).filter((desc): desc is string => desc !== undefined);
                      console.debug(
                        `[listRunners]: Result for EC2({ region: ${awsRegion} })` +
                          `.describeInstances({ Filters: ${JSON.stringify(ec2Filters)} }) = ` +
                          `${describeInstanceResult?.Reservations?.length ?? 'UNDEF'}`,
                      );
                      console.debug(`[listRunners]: ${listOfRunnersIdType.join('\n ')}`);
                      return { describeInstanceResult, awsRegion };
                    });
                },
              );
            });
          }),
      )
    ).flat();
    console.debug(`[listRunners]: runningInstances = ${runningInstances.length}`);
    /* istanbul ignore next */
    return runningInstances.flatMap((itm) => {
      return (
        itm.describeInstanceResult?.Reservations?.flatMap((reservation) => {
          /* istanbul ignore next */
          return (
            reservation.Instances?.map((instance) => {
              return toRunnerInfo(instance, itm.awsRegion);
            }) ?? []
          );
        }) ?? []
      );
    });
  } catch (e) {
    console.error(`[listRunners]: ${e}`);
    throw e;
  }
}

/**
 * converts ec2 instance metadata to RunnerInfo
 * @param instance
 * @param awsRegion
 * @returns
 */
function toRunnerInfo(instance: AWS.EC2.Instance, awsRegion: string): RunnerInfo {
  const getTag = (key: string) => instance.Tags?.find((t) => t.Key === key)?.Value;
  const ephemeralRunnerFinished = getTag('EphemeralRunnerFinished');
  const ephemeralRunnerStarted = getTag('EphemeralRunnerStarted');
  const ebsVolumeReplacementRequestTimestamp = getTag('EBSVolumeReplacementRequestTm');

  return {
    applicationDeployDatetime: getTag('ApplicationDeployDatetime'),
    awsRegion,
    az: instance.Placement?.AvailabilityZone?.toLowerCase(),
    environment: getTag('Environment'),
    ephemeralRunnerStage: getTag('EphemeralRunnerStage'),
    ebsVolumeReplacementRequestTimestamp: ebsVolumeReplacementRequestTimestamp
      ? parseInt(ebsVolumeReplacementRequestTimestamp)
      : undefined,
    ephemeralRunnerStarted: ephemeralRunnerStarted ? parseInt(ephemeralRunnerStarted) : undefined,
    ephemeralRunnerFinished: ephemeralRunnerFinished ? parseInt(ephemeralRunnerFinished!) : undefined,
    ghRunnerId: getTag('GithubRunnerID'),
    instanceId: instance.InstanceId!,
    instanceManagement: getTag('InstanceManagement'),
    launchTime: instance.LaunchTime,
    repositoryName: getTag('RepositoryName'),
    repositoryOwner: getTag('RepositoryOwner'),
    org: getTag('Org'),
    repo: getTag('Repo'),
    runnerType: getTag('RunnerType'),
  };
}

export function getParameterNameForRunner(environment: string, instanceId: string): string {
  return `${environment}-${instanceId}`;
}

export async function listSSMParameters(
  metrics: Metrics,
  awsRegion: string,
): Promise<Map<string, SSM.ParameterMetadata>> {
  let parametersSet: Map<string, SSM.ParameterMetadata> = ssmParametersCache.get(awsRegion) as Map<
    string,
    SSM.ParameterMetadata
  >;

  if (parametersSet === undefined) {
    parametersSet = new Map<string, SSM.ParameterMetadata>();
    const ssm = new SSM({ region: awsRegion });
    let nextToken: string | undefined = undefined;

    do {
      const response = await expBackOff(() => {
        return metrics.trackRequestRegion(
          awsRegion,
          metrics.ssmDescribeParametersAWSCallSuccess,
          metrics.ssmDescribeParametersAWSCallFailure,
          () => {
            if (nextToken) {
              const reqParam: SSM.DescribeParametersRequest = { NextToken: nextToken };
              return ssm.describeParameters(reqParam).promise();
            }
            return ssm.describeParameters().promise();
          },
        );
      });
      nextToken = response.NextToken;
      /* istanbul ignore next */
      response.Parameters?.forEach((metadata) => {
        /* istanbul ignore next */
        if (metadata.Name !== undefined && metadata.Name.startsWith(`${Config.Instance.environment}-i`)) {
          parametersSet.set(metadata.Name, metadata);
        }
      });
    } while (nextToken);

    ssmParametersCache.set(awsRegion, parametersSet);
  }

  return parametersSet;
}

export async function doDeleteSSMParameter(paramName: string, metrics: Metrics, awsRegion: string): Promise<boolean> {
  try {
    const ssm = new SSM({ region: awsRegion });
    await expBackOff(() => {
      return metrics.trackRequestRegion(
        awsRegion,
        metrics.ssmdeleteParameterAWSCallSuccess,
        metrics.ssmdeleteParameterAWSCallFailure,
        () => {
          return ssm.deleteParameter({ Name: paramName }).promise();
        },
      );
    });
    console.debug(`[${awsRegion}] Parameter deleted: ${paramName}`);
    return true;
  } catch (e) {
    /* istanbul ignore next */
    console.error(
      `[terminateRunner - SSM.deleteParameter] [${awsRegion}] Failed ` + `deleting parameter ${paramName}: ${e}`,
    );
    /* istanbul ignore next */
    return false;
  }
}

export async function terminateRunner(runner: RunnerInfo, metrics: Metrics): Promise<void> {
  try {
    const ec2 = new EC2({ region: runner.awsRegion });

    await expBackOff(() => {
      return metrics.trackRequestRegion(
        runner.awsRegion,
        metrics.ec2TerminateInstancesAWSCallSuccess,
        metrics.ec2TerminateInstancesAWSCallFailure,
        () => {
          return ec2.terminateInstances({ InstanceIds: [runner.instanceId] }).promise();
        },
      );
    });
    console.info(`Runner terminated: ${runner.instanceId} ${runner.runnerType}`);

    const paramName = getParameterNameForRunner(runner.environment || Config.Instance.environment, runner.instanceId);
    const cacheName = `${SHOULD_NOT_TRY_LIST_SSM}_${runner.awsRegion}`;

    if (ssmParametersCache.has(cacheName)) {
      doDeleteSSMParameter(paramName, metrics, runner.awsRegion);
    } else {
      try {
        const params = await listSSMParameters(metrics, runner.awsRegion);

        if (params.has(paramName)) {
          doDeleteSSMParameter(paramName, metrics, runner.awsRegion);
        } else {
          /* istanbul ignore next */
          console.info(`[${runner.awsRegion}] Parameter "${paramName}" not found in SSM, no need to delete it`);
        }
      } catch (e) {
        ssmParametersCache.set(cacheName, 1, 60 * 1000);
        console.error(
          `[terminateRunner - listSSMParameters] [${runner.awsRegion}] ` +
            `Failed to list parameters or check if available: ${e}`,
        );
        doDeleteSSMParameter(paramName, metrics, runner.awsRegion);
      }
    }
  } catch (e) {
    console.error(`[${runner.awsRegion}] [terminateRunner]: ${e}`);
    throw e;
  }
}

async function addSSMParameterRunnerConfig(
  instancesId: string[],
  runnerParameters: RunnerInputParameters,
  customAmiExperiment: boolean,
  ssm: SSM,
  metrics: Metrics,
  awsRegion: string,
): Promise<void> {
  /* istanbul ignore next */
  if (instancesId.length == 0) {
    console.debug(`[${awsRegion}] No SSM parameter to be created, empty list of instances`);
    return;
  }

  let runnerConfig = await runnerParameters.runnerConfig(awsRegion, customAmiExperiment);
  if (customAmiExperiment) {
    runnerConfig = `${runnerConfig} #ON_AMI_EXPERIMENT`;
  }

  const createdSSMParams = await Promise.all(
    /* istanbul ignore next */
    instancesId.map(async (instanceId) => {
      const parameterName = getParameterNameForRunner(runnerParameters.environment, instanceId);
      return await expBackOff(() => {
        return metrics.trackRequestRegion(
          awsRegion,
          metrics.ssmPutParameterAWSCallSuccess,
          metrics.ssmPutParameterAWSCallFailure,
          async () => {
            await ssm
              .putParameter({
                Name: parameterName,
                Value: runnerConfig,
                Type: 'SecureString',
              })
              .promise();
            return parameterName;
          },
        );
      });
    }) ?? [],
  );
  console.debug(`[${awsRegion}] Created SSM Parameters(s): ${createdSSMParams.join(',')}`);
}

function getLaunchTemplateName(runnerParameters: RunnerInputParameters): Array<string | undefined> {
  if (runnerParameters.runnerType.os === 'linux') {
    /* istanbul ignore next */
    if (runnerParameters.runnerType.runnerTypeName.includes('.arm64')) {
      return [Config.Instance.launchTemplateNameLinuxARM64, Config.Instance.launchTemplateVersionLinuxARM64];
    } else if (runnerParameters.runnerType.runnerTypeName.includes('.nvidia.gpu')) {
      return [Config.Instance.launchTemplateNameLinuxNvidia, Config.Instance.launchTemplateVersionLinuxNvidia];
    } else {
      return [Config.Instance.launchTemplateNameLinux, Config.Instance.launchTemplateVersionLinux];
    }
  } else {
    return [Config.Instance.launchTemplateNameWindows, Config.Instance.launchTemplateVersionWindows];
  }
}

async function getCreateRunnerSubnetSequence(
  runnerParameters: RunnerInputParameters,
  region: string,
  metrics: Metrics,
): Promise<Array<string>> {
  const azs = Array.from(new Set(Config.Instance.subnetIdToAZ.values()).values());
  const azCounts: Map<string, number> = new Map(azs.map((az) => [az, 0]));

  try {
    const filters: ListRunnerFilters = {
      environment: runnerParameters.environment,
      instanceType: runnerParameters.runnerType.instance_type,
    };
    (await listRunners(metrics, filters, new Set([region]))).forEach((runner) => {
      if (runner.az !== undefined && azCounts.has(runner.az)) {
        azCounts.set(runner.az, (azCounts.get(runner.az) ?? 0) + 1);
      }
    });
  } catch (e) {
    /* istanbul ignore next */
    console.error(`[getCreateRunnerSubnetSequence] Failed to list runners: ${e}`);
  }

  const vpcGroupedByCounts: Map<number, Array<string>> = new Map();
  azCounts.forEach((count, az) => {
    if (!vpcGroupedByCounts.has(count)) {
      vpcGroupedByCounts.set(count, []);
    }
    Config.Instance.azToSubnetIds.get(az)?.forEach((subnetId) => {
      vpcGroupedByCounts.get(count)?.push(subnetId);
    });
  });

  return Array.from(vpcGroupedByCounts.keys())
    .sort((a, b) => a - b)
    .map((count) => {
      return shuffleArrayInPlace(vpcGroupedByCounts.get(count) ?? []);
    })
    .flat();
}

export async function tryReuseRunner(
  runnerParameters: RunnerInputParameters,
  metrics: ScaleUpMetrics,
): Promise<RunnerInfo> {
  const filters: ListRunnerFilters = {
    applicationDeployDatetime: Config.Instance.datetimeDeploy,
    containsTags: ['GithubRunnerID', 'EphemeralRunnerFinished'],
    environment: runnerParameters.environment,
    instanceType: runnerParameters.runnerType.instance_type,
    orgName: runnerParameters.orgName,
    repoName: runnerParameters.repoName,
    runnerType: runnerParameters.runnerType.runnerTypeName,
  };
  if (await getJoinedStressTestExperiment('stresstest_awsfail', runnerParameters.runnerType.runnerTypeName)) {
    console.warn(
      `Joining stress test stresstest_awsfail, failing AWS reuse for ${runnerParameters.runnerType.runnerTypeName}`,
    );
    throw new RetryableScalingError('Stress test stockout');
  }

  const runners = shuffleArrayInPlace(await listRunners(metrics, filters));

  /* istanbul ignore next */
  if (runnerParameters.orgName !== undefined) {
    metrics.runnersReuseFoundOrg(runners.length, runnerParameters.orgName, runnerParameters.runnerType.runnerTypeName);
  } else if (runnerParameters.repoName !== undefined) {
    metrics.runnersReuseFoundRepo(
      runners.length,
      getRepo(runnerParameters.repoName),
      runnerParameters.runnerType.runnerTypeName,
    );
  }

  const ec2M: Map<string, EC2> = new Map();
  const ssmM: Map<string, SSM> = new Map();

  for (const runner of runners) {
    // check if runner is reusable
    if (!isRunnerReusable(runner, 'tryReuseRunner')) {
      continue;
    }

<<<<<<< HEAD
=======
    if (runner.ephemeralRunnerStage === EphemeralRunnerStage.RunnerReplaceEBSVolume) {
      console.debug(
        `[tryReuseRunner]: Runner ${runner.instanceId} the runner is in RunnerReplaceEBSVolume
        ephemeralRunnerStage, skip to reuse it`,
      );
      continue;
    }

>>>>>>> 6e118f65
    if (runner.ephemeralRunnerFinished !== undefined) {
      const finishedAt = moment.unix(runner.ephemeralRunnerFinished);

      // when runner.ephemeralRunnerFinished is set, it
      // indicates that the runner is at post-test
      // ephemeralRunnerStage of github,cthere is some cleanup
      //  still left in the runner job though. This adds a buffer
      // to make sure the cleanup gets completed.
      if (finishedAt > moment(new Date()).subtract(1, 'minutes').utc()) {
        console.debug(`[tryReuseRunner]: Runner ${runner.instanceId} finished a job less than a minute ago`);
        continue;
      }

      // since the runner finshed the previous github job,
      // it's idling for a long time that it is likely tobe
      // caught in scale-down pipeline, we do not reuse it
      //  to avoid the race condition.
      if (finishedAt.add(Config.Instance.minimumRunningTimeInMinutes, 'minutes') < moment(new Date()).utc()) {
        console.debug(
          `[tryReuseRunner]: Runner ${runner.instanceId} has been idle for over minimumRunningTimeInMinutes time of ` +
            `${Config.Instance.minimumRunningTimeInMinutes} mins, so it's likely to be reclaimed soon and should ` +
            `not be reused. It's been idle since ${finishedAt.format()}`,
        );
        continue;
      }
    }

    try {
      // logging metrics to cloudwatch
      if (runnerParameters.orgName !== undefined) {
        metrics.runnersReuseTryOrg(1, runnerParameters.orgName, runnerParameters.runnerType.runnerTypeName);
      } else if (runnerParameters.repoName !== undefined) {
        metrics.runnersReuseTryRepo(1, getRepo(runnerParameters.repoName), runnerParameters.runnerType.runnerTypeName);
      }

<<<<<<< HEAD
      // appies redis locks to avoid race condition between multiple scale-up/scale-down workers
=======
      // appies redis locks to avoid race condition between multiple scale-up/scale-down pipelines
>>>>>>> 6e118f65
      await redisLocked(
        `tryReuseRunner`,
        runner.instanceId,
        async () => {
<<<<<<< HEAD
          // I suspect it will be too many requests against GH API to check if runner is really offline
          if (!ssmM.has(runner.awsRegion)) {
=======
          // I suspect it will be too many requests against GH API to check
          // if runner is really offline

          if (ssmM.has(runner.awsRegion) === false) {
>>>>>>> 6e118f65
            ssmM.set(runner.awsRegion, new SSM({ region: runner.awsRegion }));
          }
          const ssm = ssmM.get(runner.awsRegion) as SSM;

          if (!ec2M.has(runner.awsRegion)) {
            ec2M.set(runner.awsRegion, new EC2({ region: runner.awsRegion }));
          }
          const ec2 = ec2M.get(runner.awsRegion) as EC2;

          // should come before removing other tags, this is useful so
          // there is always a tag present for scaleDown to know that
          // it can/will be reused and avoid deleting it.
<<<<<<< HEAD
          await createTagForReuse(ec2, runner, metrics);
          console.debug(`[tryReuseRunner]: Reuse of runner ${runner.instanceId}: Created reuse tag`);

          // Delete EphemeralRunnerFinished tag to make sure other pipelines do not
          // pick this instance up since it's in next stage, in this case, it's in the ReplaceVolume stage.
          await deleteTagForReuse(ec2, runner, metrics);
=======
          // Tags created:
          //
          // EBSVolumeReplacementRequestTm: record when was last time
          // the task to replace volume was created. scale-down pipeline
          // will not delete the runner if the EBSVolumeReplacementRequestTm
          // is present and it's less than 5 mins.
          //
          // Stage: record the ephemeralRunnerStage of the runner, in this case, it's in the
          // RunnerReplaceEBSVolume.  Refresh and scaleup pipelines will not
          // reuse the runner if the Stage is present and it's RunnerReplaceEBSVolume.
          // the ephemeralRunnerStage tag will be removed once the replace volume task
          // is completed at job's startup.sh
          await expBackOff(() => {
            return metrics.trackRequestRegion(
              runner.awsRegion,
              metrics.ec2CreateTagsAWSCallSuccess,
              metrics.ec2CreateTagsAWSCallFailure,
              () => {
                return ec2
                  .createTags({
                    Resources: [runner.instanceId],
                    Tags: [
                      { Key: 'EBSVolumeReplacementRequestTm', Value: `${Math.floor(Date.now() / 1000)}` },
                      { Key: 'EphemeralRunnerStage', Value: 'RunnerReplaceEBSVolume' },
                    ],
                  })
                  .promise();
              },
            );
          });
          console.debug(`[tryReuseRunner]: Reuse of runner ${runner.instanceId}: Created reuse tag`);

          // Delete EphemeralRunnerFinished tag to make sure other pipelines do not
          // pick this instance up since it's in next ephemeralRunnerStage,
          // in this case, it's in the ReplaceVolume ephemeralRunnerStage.
          await expBackOff(() => {
            return metrics.trackRequestRegion(
              runner.awsRegion,
              metrics.ec2DeleteTagsAWSCallSuccess,
              metrics.ec2DeleteTagsAWSCallFailure,
              () => {
                return ec2
                  .deleteTags({
                    Resources: [runner.instanceId],
                    Tags: [{ Key: 'GithubRunnerID' }, { Key: 'EphemeralRunnerFinished' }],
                  })
                  .promise();
              },
            );
          });
>>>>>>> 6e118f65
          console.debug(`[tryReuseRunner]: Reuse of runner ${runner.instanceId}: Tags deleted`);

          await replaceRootVolume(ec2, runner, metrics);
          console.debug(`[tryReuseRunner]: Reuse of runner ${runner.instanceId}: Replace volume task created`);

          await addSSMParameterRunnerConfig(
            [runner.instanceId],
            runnerParameters,
            false,
            ssm,
            metrics,
            runner.awsRegion,
          );
          console.debug(`[tryReuseRunner]: Reuse of runner ${runner.instanceId}: Ssm parameter created`);
        },
        undefined,
        180,
        0.05,
      );

      // logging metrics to cloudwatch
      if (runnerParameters.orgName !== undefined) {
        metrics.runnersReuseSuccessOrg(
          runners.length,
          runnerParameters.orgName,
          runnerParameters.runnerType.runnerTypeName,
        );
      } else if (runnerParameters.repoName !== undefined) {
        metrics.runnersReuseSuccessRepo(
          runners.length,
          getRepo(runnerParameters.repoName),
          runnerParameters.runnerType.runnerTypeName,
        );
      }

      return runner;
    } catch (e) {
      console.debug(
        `[tryReuseRunner]: something happened preventing to reuse runnerid ` +
          `${runner.instanceId}, either an error or it is already locked to be reused ${e}`,
      );

      // logging metrics to cloudwatch
      if (runnerParameters.orgName !== undefined) {
        metrics.runnersReuseFailureOrg(
          runners.length,
          runnerParameters.orgName,
          runnerParameters.runnerType.runnerTypeName,
        );
      } else if (runnerParameters.repoName !== undefined) {
        metrics.runnersReuseFailureRepo(
          runners.length,
          getRepo(runnerParameters.repoName),
          runnerParameters.runnerType.runnerTypeName,
        );
      }
    }
  }

  if (runnerParameters.orgName !== undefined) {
    metrics.runnersReuseGiveUpOrg(runners.length, runnerParameters.orgName, runnerParameters.runnerType.runnerTypeName);
  } else if (runnerParameters.repoName !== undefined) {
    metrics.runnersReuseGiveUpRepo(
      runners.length,
      getRepo(runnerParameters.repoName),
      runnerParameters.runnerType.runnerTypeName,
    );
  }

  throw new Error('No runners available');
}

export async function createRunner(runnerParameters: RunnerInputParameters, metrics: Metrics): Promise<string> {
  try {
    console.debug('Runner configuration: ' + JSON.stringify(runnerParameters));

    if (await getJoinedStressTestExperiment('stresstest_awsfail', runnerParameters.runnerType.runnerTypeName)) {
      console.warn(
        `Joining stress test stresstest_awsfail, failing instance creation` +
          ` for ${runnerParameters.runnerType.runnerTypeName}`,
      );
      throw new RetryableScalingError('Stress test stresstest_awsfail');
    }
    if (await getJoinedStressTestExperiment('stresstest_stockout', runnerParameters.runnerType.runnerTypeName)) {
      console.warn(
        `Joining stress test stresstest_stockout, failing instance ` +
          `creation for ${runnerParameters.runnerType.runnerTypeName}`,
      );
      throw new RetryableScalingError('Stress test stresstest_stockout');
    }

    const storageDeviceName = runnerParameters.runnerType.os === 'linux' ? '/dev/xvda' : '/dev/sda1';
    const tags = [
      { Key: 'Application', Value: 'github-action-runner' },
      { Key: 'RunnerType', Value: runnerParameters.runnerType.runnerTypeName },
    ];

    if (runnerParameters.repositoryName !== undefined) {
      tags.push({ Key: 'RepositoryName', Value: runnerParameters.repositoryName });
    }

    if (runnerParameters.repositoryOwner !== undefined) {
      tags.push({ Key: 'RepositoryOwner', Value: runnerParameters.repositoryOwner });
    }

    /* istanbul ignore next */
    if (Config.Instance.datetimeDeploy) {
      tags.push({ Key: 'ApplicationDeployDatetime', Value: Config.Instance.datetimeDeploy });
    }

    if (runnerParameters.repoName !== undefined) {
      tags.push({
        Key: 'Repo',
        Value: runnerParameters.repoName,
      });
    }

    if (runnerParameters.orgName !== undefined) {
      tags.push({
        Key: 'Org',
        Value: runnerParameters.orgName,
      });
    }

    let customAmi = runnerParameters.runnerType.ami;
    let customAmiExperiment = false;
    if (runnerParameters.runnerType.ami_experiment) {
      console.info(`[createRunner]: Using AMI experiment for ${runnerParameters.runnerType.runnerTypeName}`);
      if (runnerParameters.runnerType.ami_experiment.percentage < 1) {
        const random = Math.random();
        if (random < runnerParameters.runnerType.ami_experiment.percentage) {
          console.info(
            `[createRunner]: Joined AMI experiment for ${runnerParameters.runnerType.runnerTypeName} ` +
              `(${random} > ${runnerParameters.runnerType.ami_experiment.percentage}) ` +
              `using AMI: ${runnerParameters.runnerType.ami_experiment.ami}`,
          );
          customAmi = runnerParameters.runnerType.ami_experiment.ami;
          customAmiExperiment = true;
        } else {
          /* istanbul ignore next */
          console.debug(
            `[createRunner]: Skipped AMI experiment for ${runnerParameters.runnerType.runnerTypeName} ` +
              `(${random} > ${runnerParameters.runnerType.ami_experiment.percentage}) `,
          );
        }
      }
    }
    const [launchTemplateName, launchTemplateVersion] = getLaunchTemplateName(runnerParameters);
    const errors: Array<[string, unknown, string]> = [];

    const labelsStrLog = `${
      runnerParameters.runnerType.labels ? ' [' + runnerParameters.runnerType.labels.join(',') + ']' : ''
    }`;

    const awsRegionsInstances = Config.Instance.shuffledAwsRegionInstances;
    for (const [awsRegionIdx, awsRegion] of awsRegionsInstances.entries()) {
      const runnerSubnetSequence = await getCreateRunnerSubnetSequence(runnerParameters, awsRegion, metrics);

      const ec2 = new EC2({ region: awsRegion });
      const ssm = new SSM({ region: awsRegion });

      const validSubnets = new Set(
        Config.Instance.awsRegionsToVpcIds
          .get(awsRegion)
          ?.map((vpcId) => Config.Instance.vpcIdToSubnetIds.get(vpcId) ?? [])
          .flat() ?? [],
      );

      const subnets = runnerSubnetSequence.filter((subnet) => validSubnets.has(subnet));
      for (const [subnetIdx, subnet] of subnets.entries()) {
        const vpcId = Config.Instance.subnetIdToVpcId.get(subnet) ?? '!UNDEF!';
        try {
          console.debug(
            `[${awsRegion}] [${vpcId}] [${subnet}] Attempting to create ` +
              `instance ${runnerParameters.runnerType.instance_type}${labelsStrLog}`,
          );

          const runInstancesResponse = await expBackOff(() => {
            return metrics.trackRequestRegion(
              awsRegion,
              metrics.ec2RunInstancesAWSCallSuccess,
              metrics.ec2RunInstancesAWSCallFailure,
              async () => {
                const params: EC2.RunInstancesRequest = {
                  MaxCount: 1,
                  MinCount: 1,
                  LaunchTemplate: {
                    LaunchTemplateName: launchTemplateName,
                    Version: launchTemplateVersion,
                  },
                  InstanceType: runnerParameters.runnerType.instance_type,
                  BlockDeviceMappings: [
                    {
                      DeviceName: storageDeviceName,
                      Ebs: {
                        VolumeSize: runnerParameters.runnerType.disk_size,
                        VolumeType: 'gp3',
                        Encrypted: true,
                        DeleteOnTermination: true,
                      },
                    },
                  ],
                  NetworkInterfaces: [
                    {
                      Ipv6AddressCount: 1,
                      AssociatePublicIpAddress: true,
                      SubnetId: subnet,
                      Groups: Config.Instance.vpcIdToSecurityGroupIds.get(vpcId) ?? [],
                      DeviceIndex: 0,
                    },
                  ],
                  TagSpecifications: [
                    {
                      ResourceType: 'instance',
                      Tags: tags,
                    },
                  ],
                };
                if (customAmi) {
                  params.ImageId = await findAmiID(metrics, awsRegion, customAmi);
                }
                return await ec2.runInstances(params).promise();
              },
            );
          });

          if (runInstancesResponse.Instances && runInstancesResponse.Instances.length > 0) {
            console.info(
              `Created instance(s) [${awsRegion}] [${vpcId}] [${subnet}]`,
              ` [${runnerParameters.runnerType.runnerTypeName}] [AMI?:${customAmi}] ${labelsStrLog}: `,
              runInstancesResponse.Instances.map((i) => i.InstanceId).join(','),
            );
            await addSSMParameterRunnerConfig(
              runInstancesResponse.Instances.filter((i) => i.InstanceId !== undefined).map(
                (i) => i.InstanceId as string,
              ),
              runnerParameters,
              customAmiExperiment,
              ssm,
              metrics,
              awsRegion,
            );

            // breaks
            return awsRegion;
          } else {
            const msg =
              `[${awsRegion}] [${vpcId}] [${subnet}] [${runnerParameters.runnerType.instance_type}] ` +
              `[${runnerParameters.runnerType.runnerTypeName}]${labelsStrLog} ec2.runInstances returned ` +
              `empty list of instaces created, but exit without throwing any exception (?!?!?!)`;
            errors.push([msg, undefined, awsRegion]);
            console.warn(msg);
          }
        } catch (e) {
          const msg =
            `[${subnetIdx}/${subnets.length} - ${subnet}] ` +
            `[${vpcId}] ` +
            `[${awsRegionIdx}/${awsRegionsInstances.length} - ${awsRegion}] Issue creating instance ` +
            `${runnerParameters.runnerType.instance_type}${labelsStrLog}: ${e}`;
          errors.push([msg, e, awsRegion]);
          console.warn(msg);
        }
      }
    }
    if (errors.length) {
      const errsCount: Map<string, number> = new Map();
      /* istanbul ignore next */
      errors.forEach((err) => {
        let key = 'undefined';
        try {
          // eslint-disable-next-line @typescript-eslint/no-explicit-any
          key = (err[1] as any).name;
        } catch (e) {
          try {
            // eslint-disable-next-line @typescript-eslint/no-explicit-any
            key = (err[1] as any).code;
          } catch (e) {
            try {
              // eslint-disable-next-line @typescript-eslint/no-explicit-any
              key = (err[1] as any).constructor.name;
            } catch (e) {
              try {
                key = typeof err[1];
              } catch (e) {
                console.debug(`could not get a type for ${err[1]}`);
              }
            }
          }
        }
        errsCount.set(key, (errsCount.get(key) ?? 0) + 1);
        metrics.ec2RunInstancesAWSCallException(runnerParameters.runnerType.instance_type, err[2], key);
      });
      let excSumm = '';
      errsCount.forEach((count, excep) => {
        excSumm += ` "${excep}": ${count},`;
      });
      throw new Error(
        `[${runnerParameters.runnerType.instance_type}]${labelsStrLog} Giving up creating instance, all regions, ` +
          `availability zones and subnets failed. Total exceptions: ${errors.length}; Exceptions count:${excSumm}`,
      );
    } else {
      /* istanbul ignore next */
      throw new Error(
        `[${runnerParameters.runnerType.instance_type}]${labelsStrLog} Failed to runInstances ` +
          `without any exception captured! Check AWS_REGIONS_TO_VPC_IDS, ` +
          `VPC_ID_TO_SECURITY_GROUP_IDS and VPC_ID_TO_SUBNET_IDS environment variables!`,
      );
    }
  } catch (e) {
    /* istanbul ignore next */
    if (e instanceof Error) {
      console.error(`[createRunner]: ${e} - ${e.stack}`);
    } else {
      console.error(`[createRunner]: ${e}`);
    }
    throw e;
  }
}

function isRunnerReusable(runner: RunnerInfo, useCase: string): boolean {
  if (runner.ghRunnerId === undefined) {
    console.debug(`[${useCase}]: Runner ${runner.instanceId} does not have a GithubRunnerID tag`);
    return false;
  }
  if (runner.awsRegion === undefined) {
    console.debug(`[${useCase}]: Runner ${runner.instanceId} does not have a region`);
    return false;
  }
  if (runner.org === undefined && runner.repo === undefined) {
    console.debug(`[${useCase}]: Runner ${runner.instanceId} does not have org or repo`);
    return false;
  }

  if (runner.ephemeralRunnerStage === EphemeralRunnerStage.RunnerReplaceEBSVolume) {
    console.debug(
      `[${useCase}]: Runner ${runner.instanceId} the runner is in RunnerReplaceEBSVolume stage, skip to reuse it`,
    );
    return false;
  }

  if (runner.ephemeralRunnerFinished !== undefined) {
    const finishedAt = moment.unix(runner.ephemeralRunnerFinished);
    // since the runner finshed the previous github job, it's idling
    // for a long time that it is likely tobe caught in scale-down
    // pipeline, we do not reuse it to avoid the race condition.
    if (finishedAt.add(Config.Instance.minimumRunningTimeInMinutes, 'minutes') < moment(new Date()).utc()) {
      console.debug(
        `[tryReuseRunner]: Runner ${runner.instanceId} has been idle for over minimumRunningTimeInMinutes time of ` +
          `${Config.Instance.minimumRunningTimeInMinutes} mins, so it's likely to be reclaimed soon and should ` +
          `not be reused. It's been idle since ${finishedAt.format()}`,
      );
      return false;
    }
  }
  return true;
}

/**
 *
 * Create tags for ec2 instance ready for reuse
 * EBSVolumeReplacementRequestTm: record when was last time the task to replace volume was created.
 * scale-down pipeline will not delete the runner if the EBSVolumeReplacementRequestTmp is present
 *  and it's less than 5 mins.
 * Stage: record the stage of the runner, in this case, it's in the ReplaceEBSVolume.
 *  Refresh and scaleup pipelines will not reuse the runner if the Stage is present and it's ReplaceEBSVolume.
 * the stage tag will be removed once the replace volume task is completed at job's startup.sh
 * @param ec2
 * @param runner
 * @param metrics
 */
async function createTagForReuse(ec2: EC2, runner: RunnerInfo, metrics: ScaleUpMetrics) {
  await expBackOff(() => {
    return metrics.trackRequestRegion(
      runner.awsRegion,
      metrics.ec2CreateTagsAWSCallSuccess,
      metrics.ec2CreateTagsAWSCallFailure,
      () => {
        return ec2
          .createTags({
            Resources: [runner.instanceId],
            Tags: [
              { Key: 'EBSVolumeReplacementRequestTm', Value: `${Math.floor(Date.now() / 1000)}` },
              { Key: 'EphemeralRunnerStage', Value: 'RunnerReplaceEBSVolume' },
            ],
          })
          .promise();
      },
    );
  });
}

async function deleteTagForReuse(ec2: EC2, runner: RunnerInfo, metrics: ScaleUpMetrics) {
  await expBackOff(() => {
    return metrics.trackRequestRegion(
      runner.awsRegion,
      metrics.ec2DeleteTagsAWSCallSuccess,
      metrics.ec2DeleteTagsAWSCallFailure,
      () => {
        return ec2
          .deleteTags({
            Resources: [runner.instanceId],
            Tags: [{ Key: 'GithubRunnerID' }, { Key: 'EphemeralRunnerFinished' }],
          })
          .promise();
      },
    );
  });
}

async function replaceRootVolume(ec2: EC2, runner: RunnerInfo, metrics: ScaleUpMetrics) {
  await expBackOff(() =>
    metrics.trackRequestRegion(
      runner.awsRegion,
      metrics.ec2CreateReplaceRootVolumeTaskSuccess,
      metrics.ec2CreateReplaceRootVolumeTaskFailure,
      () =>
        ec2
          .createReplaceRootVolumeTask({
            InstanceId: runner.instanceId,
            DeleteReplacedRootVolume: true,
          })
          .promise(),
    ),
  );
}<|MERGE_RESOLUTION|>--- conflicted
+++ resolved
@@ -525,9 +525,15 @@
     if (!isRunnerReusable(runner, 'tryReuseRunner')) {
       continue;
     }
-
-<<<<<<< HEAD
-=======
+    if (runner.awsRegion === undefined) {
+      console.debug(`[tryReuseRunner]: Runner ${runner.instanceId} does not have a region`);
+      continue;
+    }
+    if (runner.org === undefined && runner.repo === undefined) {
+      console.debug(`[tryReuseRunner]: Runner ${runner.instanceId} does not have org or repo`);
+      continue;
+    }
+
     if (runner.ephemeralRunnerStage === EphemeralRunnerStage.RunnerReplaceEBSVolume) {
       console.debug(
         `[tryReuseRunner]: Runner ${runner.instanceId} the runner is in RunnerReplaceEBSVolume
@@ -536,7 +542,6 @@
       continue;
     }
 
->>>>>>> 6e118f65
     if (runner.ephemeralRunnerFinished !== undefined) {
       const finishedAt = moment.unix(runner.ephemeralRunnerFinished);
 
@@ -550,6 +555,10 @@
         continue;
       }
 
+      // since the runner finshed the previous github job,
+      // it's idling for a long time that it is likely tobe
+      // caught in scale-down pipeline, we do not reuse it
+      //  to avoid the race condition.
       // since the runner finshed the previous github job,
       // it's idling for a long time that it is likely tobe
       // caught in scale-down pipeline, we do not reuse it
@@ -572,24 +581,15 @@
         metrics.runnersReuseTryRepo(1, getRepo(runnerParameters.repoName), runnerParameters.runnerType.runnerTypeName);
       }
 
-<<<<<<< HEAD
       // appies redis locks to avoid race condition between multiple scale-up/scale-down workers
-=======
-      // appies redis locks to avoid race condition between multiple scale-up/scale-down pipelines
->>>>>>> 6e118f65
       await redisLocked(
         `tryReuseRunner`,
         runner.instanceId,
         async () => {
-<<<<<<< HEAD
-          // I suspect it will be too many requests against GH API to check if runner is really offline
-          if (!ssmM.has(runner.awsRegion)) {
-=======
           // I suspect it will be too many requests against GH API to check
           // if runner is really offline
 
           if (ssmM.has(runner.awsRegion) === false) {
->>>>>>> 6e118f65
             ssmM.set(runner.awsRegion, new SSM({ region: runner.awsRegion }));
           }
           const ssm = ssmM.get(runner.awsRegion) as SSM;
@@ -602,65 +602,12 @@
           // should come before removing other tags, this is useful so
           // there is always a tag present for scaleDown to know that
           // it can/will be reused and avoid deleting it.
-<<<<<<< HEAD
           await createTagForReuse(ec2, runner, metrics);
           console.debug(`[tryReuseRunner]: Reuse of runner ${runner.instanceId}: Created reuse tag`);
 
           // Delete EphemeralRunnerFinished tag to make sure other pipelines do not
           // pick this instance up since it's in next stage, in this case, it's in the ReplaceVolume stage.
           await deleteTagForReuse(ec2, runner, metrics);
-=======
-          // Tags created:
-          //
-          // EBSVolumeReplacementRequestTm: record when was last time
-          // the task to replace volume was created. scale-down pipeline
-          // will not delete the runner if the EBSVolumeReplacementRequestTm
-          // is present and it's less than 5 mins.
-          //
-          // Stage: record the ephemeralRunnerStage of the runner, in this case, it's in the
-          // RunnerReplaceEBSVolume.  Refresh and scaleup pipelines will not
-          // reuse the runner if the Stage is present and it's RunnerReplaceEBSVolume.
-          // the ephemeralRunnerStage tag will be removed once the replace volume task
-          // is completed at job's startup.sh
-          await expBackOff(() => {
-            return metrics.trackRequestRegion(
-              runner.awsRegion,
-              metrics.ec2CreateTagsAWSCallSuccess,
-              metrics.ec2CreateTagsAWSCallFailure,
-              () => {
-                return ec2
-                  .createTags({
-                    Resources: [runner.instanceId],
-                    Tags: [
-                      { Key: 'EBSVolumeReplacementRequestTm', Value: `${Math.floor(Date.now() / 1000)}` },
-                      { Key: 'EphemeralRunnerStage', Value: 'RunnerReplaceEBSVolume' },
-                    ],
-                  })
-                  .promise();
-              },
-            );
-          });
-          console.debug(`[tryReuseRunner]: Reuse of runner ${runner.instanceId}: Created reuse tag`);
-
-          // Delete EphemeralRunnerFinished tag to make sure other pipelines do not
-          // pick this instance up since it's in next ephemeralRunnerStage,
-          // in this case, it's in the ReplaceVolume ephemeralRunnerStage.
-          await expBackOff(() => {
-            return metrics.trackRequestRegion(
-              runner.awsRegion,
-              metrics.ec2DeleteTagsAWSCallSuccess,
-              metrics.ec2DeleteTagsAWSCallFailure,
-              () => {
-                return ec2
-                  .deleteTags({
-                    Resources: [runner.instanceId],
-                    Tags: [{ Key: 'GithubRunnerID' }, { Key: 'EphemeralRunnerFinished' }],
-                  })
-                  .promise();
-              },
-            );
-          });
->>>>>>> 6e118f65
           console.debug(`[tryReuseRunner]: Reuse of runner ${runner.instanceId}: Tags deleted`);
 
           await replaceRootVolume(ec2, runner, metrics);
