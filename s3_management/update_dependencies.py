--- conflicted
+++ resolved
@@ -1,5 +1,5 @@
 import re
-from typing import Dict, List, Union
+from typing import Dict, List
 
 import boto3  # type: ignore[import-untyped]
 
@@ -8,218 +8,378 @@
 CLIENT = boto3.client("s3")
 BUCKET = S3.Bucket("pytorch")
 
+# TODO (huydhn): There are duplicated entries here that need to be cleaned up
+# because they are from different projects. I'm commenting them out in the
+# meantime
 PACKAGES_PER_PROJECT = {
-<<<<<<< HEAD
-    "sympy": {"version": "latest", "project": "torch"},
-    "mpmath": {"version": "latest", "project": "torch"},
-    "pillow": {"version": "latest", "project": "torch"},
-    "networkx": {"version": "latest", "project": "torch"},
-    "numpy": {"version": "latest", "project": "torch"},
-    "jinja2": {"version": "latest", "project": "torch"},
-    "filelock": {"version": "latest", "project": "torch"},
-    "fsspec": {"version": "latest", "project": "torch"},
-    "nvidia-cudnn-cu11": {"version": "latest", "project": "torch"},
-    "nvidia-cudnn-cu12": {"version": "latest", "project": "torch"},
-    "typing-extensions": {"version": "latest", "project": "torch"},
-    "nvidia-cuda-nvrtc-cu12": {
-        "version": "12.9.86",
-        "project": "torch",
-        "target": "cu129",
-    },
-    "nvidia-cuda-nvrtc-cu13": {
-        "version": "12.9.86",
-        "project": "torch",
-        "target": "cu130",
-    },
-    "nvidia-cuda-runtime-cu12": {
-        "version": "12.9.79",
-        "project": "torch",
-        "target": "cu129",
-    },
-    "nvidia-cuda-runtime-cu13": {
-        "version": "13.0.48",
-        "project": "torch",
-        "target": "cu130",
-    },
-    "nvidia-cuda-cupti-cu12": {
-        "version": "12.9.79",
-        "project": "torch",
-        "target": "cu129",
-    },
-    "nvidia-cuda-cupti-cu13": {
-        "version": "13.0.48",
-        "project": "torch",
-        "target": "cu130",
-    },
-    "nvidia-cudnn-cu13": {
-        "version": "9.12.0.46",
-        "project": "torch",
-        "target": "cu130",
-    },
-    "nvidia-cublas-cu12": {
-        "version": "12.9.1.4",
-        "project": "torch",
-        "target": "cu129",
-    },
-    "nvidia-cublas-cu13": {
-        "version": "13.0.0.19",
-        "project": "torch",
-        "target": "cu130",
-    },
-    "nvidia-cufft-cu12": {
-        "version": "11.4.1.4",
-        "project": "torch",
-        "target": "cu129",
-    },
-    "nvidia-cufft-cu13": {
-        "version": "12.0.0.15",
-        "project": "torch",
-        "target": "cu130",
-    },
-    "nvidia-curand-cu12": {
-        "version": "10.3.10.19",
-        "project": "torch",
-        "target": "cu129",
-    },
-    "nvidia-curand-cu13": {
-        "version": "10.4.0.35",
-        "project": "torch",
-        "target": "cu130",
-    },
-    "nvidia-cusolver-cu12": {
-        "version": "11.7.5.82",
-        "project": "torch",
-        "target": "cu129",
-    },
-    "nvidia-cusolver-cu13": {
-        "version": "12.0.3.29",
-        "project": "torch",
-        "target": "cu130",
-    },
-    "nvidia-cusparse-cu12": {
-        "version": "12.5.10.65",
-        "project": "torch",
-        "target": "cu129",
-    },
-    "nvidia-cusparse-cu13": {
-        "version": "12.6.2.49",
-        "project": "torch",
-        "target": "cu130",
-    },
-    "nvidia-cusparselt-cu13": {
-        "version": "0.8.0",
-        "project": "torch",
-        "target": "cu130",
-    },
-    "nvidia-nccl-cu13": {
-        "version": "2.27.7",
-        "project": "torch",
-        "target": "cu130",
-    },
-    "nvidia-nvshmem-cu13": {
-        "version": "3.3.20",
-        "project": "torch",
-        "target": "cu130",
-    },
-    "nvidia-nvtx-cu12": {
-        "version": "12.9.79",
-        "project": "torch",
-        "target": "cu129",
-    },
-    "nvidia-nvtx-cu13": {
-        "version": "13.0.39",
-        "project": "torch",
-        "target": "cu130",
-    },
-    "nvidia-nvjitlink-cu12": {
-        "version": "12.9.86",
-        "project": "torch",
-        "target": "cu129",
-    },
-    "nvidia-nvjitlink-cu13": {
-        "version": "13.0.39",
-        "project": "torch",
-        "target": "cu130",
-    },
-    "nvidia-cufile-cu12": {
-        "version": "1.14.1.1",
-        "project": "torch",
-        "target": "cu129",
-    },
-    "nvidia-cufile-cu13": {
-        "version": "1.15.0.42",
-        "project": "torch",
-        "target": "cu130",
-    },
-    "arpeggio": {"version": "latest", "project": "triton"},
-    "caliper-reader": {"version": "latest", "project": "triton"},
-    "contourpy": {"version": "latest", "project": "triton"},
-    "cycler": {"version": "latest", "project": "triton"},
-    "dill": {"version": "latest", "project": "triton"},
-    "fonttools": {"version": "latest", "project": "triton"},
-    "kiwisolver": {"version": "latest", "project": "triton"},
-    "llnl-hatchet": {"version": "latest", "project": "triton"},
-    "matplotlib": {"version": "latest", "project": "triton"},
-    "pandas": {"version": "latest", "project": "triton"},
-    "pydot": {"version": "latest", "project": "triton"},
-    "pyparsing": {"version": "latest", "project": "triton"},
-    "pytz": {"version": "latest", "project": "triton"},
-    "textX": {"version": "latest", "project": "triton"},
-    "tzdata": {"version": "latest", "project": "triton"},
-    "importlib-metadata": {"version": "latest", "project": "triton"},
-    "importlib-resources": {"version": "latest", "project": "triton"},
-    "zipp": {"version": "latest", "project": "triton"},
-    "aiohttp": {"version": "latest", "project": "torchtune"},
-    "aiosignal": {"version": "latest", "project": "torchtune"},
-    "antlr4-python3-runtime": {"version": "latest", "project": "torchtune"},
-    "attrs": {"version": "latest", "project": "torchtune"},
-    "blobfile": {"version": "latest", "project": "torchtune"},
-    "certifi": {"version": "latest", "project": "torchtune"},
-    "charset-normalizer": {"version": "latest", "project": "torchtune"},
-    "datasets": {"version": "latest", "project": "torchtune"},
-    "frozenlist": {"version": "latest", "project": "torchtune"},
-    "huggingface-hub": {"version": "latest", "project": "torchtune"},
-    "idna": {"version": "latest", "project": "torchtune"},
-    "lxml": {"version": "latest", "project": "torchtune"},
-    "markupsafe": {"version": "latest", "project": "torchtune"},
-    "multidict": {"version": "latest", "project": "torchtune"},
-    "multiprocess": {"version": "latest", "project": "torchtune"},
-    "omegaconf": {"version": "latest", "project": "torchtune"},
-    "pyarrow": {"version": "latest", "project": "torchtune"},
-    "pyarrow-hotfix": {"version": "latest", "project": "torchtune"},
-    "pycryptodomex": {"version": "latest", "project": "torchtune"},
-    "python-dateutil": {"version": "latest", "project": "torchtune"},
-    "pyyaml": {"version": "latest", "project": "torchtune"},
-    "regex": {"version": "latest", "project": "torchtune"},
-    "requests": {"version": "latest", "project": "torchtune"},
-    "safetensors": {"version": "latest", "project": "torchtune"},
-    "sentencepiece": {"version": "latest", "project": "torchtune"},
-    "six": {"version": "latest", "project": "torchtune"},
-    "tiktoken": {"version": "latest", "project": "torchtune"},
-    "tqdm": {"version": "latest", "project": "torchtune"},
-    "urllib3": {"version": "latest", "project": "torchtune"},
-    "xxhash": {"version": "latest", "project": "torchtune"},
-    "yarl": {"version": "latest", "project": "torchtune"},
-    "dpcpp-cpp-rt": {"version": "latest", "project": "torch_xpu"},
-    "intel-cmplr-lib-rt": {"version": "latest", "project": "torch_xpu"},
-    "intel-cmplr-lib-ur": {"version": "latest", "project": "torch_xpu"},
-    "intel-cmplr-lic-rt": {"version": "latest", "project": "torch_xpu"},
-    "intel-opencl-rt": {"version": "latest", "project": "torch_xpu"},
-    "intel-sycl-rt": {"version": "latest", "project": "torch_xpu"},
-    "intel-openmp": {"version": "latest", "project": "torch_xpu"},
-    "tcmlib": {"version": "latest", "project": "torch_xpu"},
-    "umf": {"version": "latest", "project": "torch_xpu"},
-    "intel-pti": {"version": "latest", "project": "torch_xpu"},
-    "tbb": {"version": "latest", "project": "torch_xpu"},
-    "oneccl-devel": {"version": "latest", "project": "torch_xpu"},
-    "oneccl": {"version": "latest", "project": "torch_xpu"},
-    "impi-rt": {"version": "latest", "project": "torch_xpu"},
-    "onemkl-sycl-blas": {"version": "latest", "project": "torch_xpu"},
-    "onemkl-sycl-dft": {"version": "latest", "project": "torch_xpu"},
-    "onemkl-sycl-lapack": {"version": "latest", "project": "torch_xpu"},
-    "onemkl-sycl-sparse": {"version": "latest", "project": "torch_xpu"},
-    "onemkl-sycl-rng": {"version": "latest", "project": "torch_xpu"},
-    "mkl": {"version": "latest", "project": "torch_xpu"},
+    "sympy": [{"version": "latest", "project": "torch"}],
+    "mpmath": [{"version": "latest", "project": "torch"}],
+    "pillow": [{"version": "latest", "project": "torch"}],
+    "networkx": [{"version": "latest", "project": "torch"}],
+    "numpy": [{"version": "latest", "project": "torch"}],
+    "jinja2": [{"version": "latest", "project": "torch"}],
+    "filelock": [{"version": "latest", "project": "torch"}],
+    "fsspec": [{"version": "latest", "project": "torch"}],
+    "nvidia-cudnn-cu11": [{"version": "latest", "project": "torch"}],
+    "typing-extensions": [{"version": "latest", "project": "torch"}],
+    "nvidia-cuda-nvrtc-cu12": [
+        {
+            "version": "12.6.77",
+            "project": "torch",
+            "target": "cu126",
+        },
+        {
+            "version": "12.8.93",
+            "project": "torch",
+            "target": "cu128",
+        },
+    ],
+    "nvidia-cuda-nvrtc": [
+        {
+            "version": "13.0.48",
+            "project": "torch",
+            "target": "cu130",
+        }
+    ],
+    "nvidia-cuda-runtime-cu12": [
+        {
+            "version": "12.6.77",
+            "project": "torch",
+            "target": "cu126",
+        },
+        {
+            "version": "12.8.90",
+            "project": "torch",
+            "target": "cu128",
+        },
+    ],
+    "nvidia-cuda-runtime": [
+        {
+            "version": "13.0.48",
+            "project": "torch",
+            "target": "cu130",
+        }
+    ],
+    "nvidia-cuda-cupti-cu12": [
+        {
+            "version": "12.6.80",
+            "project": "torch",
+            "target": "cu126",
+        },
+        {
+            "version": "12.8.90",
+            "project": "torch",
+            "target": "cu128",
+        },
+    ],
+    "nvidia-cuda-cupti": [
+        {
+            "version": "13.0.48",
+            "project": "torch",
+            "target": "cu130",
+        }
+    ],
+    "nvidia-cudnn-cu12": [
+        {
+            "version": "9.10.2.21",
+            "project": "torch",
+            "target": "cu126",
+        },
+        {
+            "version": "9.10.2.21",
+            "project": "torch",
+            "target": "cu128",
+        },
+    ],
+    "nvidia-cudnn-cu13": [
+        {
+            "version": "9.13.0.50",
+            "project": "torch",
+            "target": "cu130",
+        }
+    ],
+    "nvidia-cublas-cu12": [
+        {
+            "version": "12.6.4.1",
+            "project": "torch",
+            "target": "cu126",
+        },
+        {
+            "version": "12.8.4.1",
+            "project": "torch",
+            "target": "cu128",
+        },
+    ],
+    "nvidia-cublas": [
+        {
+            "version": "13.0.0.19",
+            "project": "torch",
+            "target": "cu130",
+        }
+    ],
+    "nvidia-cufft-cu12": [
+        {
+            "version": "11.3.0.4",
+            "project": "torch",
+            "target": "cu126",
+        },
+        {
+            "version": "11.3.3.83",
+            "project": "torch",
+            "target": "cu128",
+        },
+    ],
+    "nvidia-cufft": [
+        {
+            "version": "12.0.0.15",
+            "project": "torch",
+            "target": "cu130",
+        }
+    ],
+    "nvidia-curand-cu12": [
+        {
+            "version": "10.3.7.77",
+            "project": "torch",
+            "target": "cu126",
+        },
+        {
+            "version": "10.3.9.90",
+            "project": "torch",
+            "target": "cu128",
+        },
+    ],
+    "nvidia-curand": [
+        {
+            "version": "10.4.0.35",
+            "project": "torch",
+            "target": "cu130",
+        }
+    ],
+    "nvidia-cusolver-cu12": [
+        {
+            "version": "11.7.1.2",
+            "project": "torch",
+            "target": "cu126",
+        },
+        {
+            "version": "11.7.3.90",
+            "project": "torch",
+            "target": "cu128",
+        },
+    ],
+    "nvidia-cusolver": [
+        {
+            "version": "12.0.3.29",
+            "project": "torch",
+            "target": "cu130",
+        }
+    ],
+    "nvidia-cusparse-cu12": [
+        {
+            "version": "12.5.4.2",
+            "project": "torch",
+            "target": "cu126",
+        },
+        {
+            "version": "12.5.8.93",
+            "project": "torch",
+            "target": "cu128",
+        },
+    ],
+    "nvidia-cusparse": [
+        {
+            "version": "12.6.2.49",
+            "project": "torch",
+            "target": "cu130",
+        }
+    ],
+    "nvidia-cusparselt-cu12": [
+        {
+            "version": "0.7.1",
+            "project": "torch",
+            "target": "cu126",
+        },
+        {
+            "version": "0.7.1",
+            "project": "torch",
+            "target": "cu128",
+        },
+    ],
+    "nvidia-cusparselt-cu13": [
+        {
+            "version": "0.8.0",
+            "project": "torch",
+            "target": "cu130",
+        }
+    ],
+    "nvidia-nccl-cu12": [
+        {
+            "version": "2.27.5",
+            "project": "torch",
+            "target": "cu126",
+        },
+        {
+            "version": "2.27.5",
+            "project": "torch",
+            "target": "cu128",
+        },
+    ],
+    "nvidia-nccl-cu13": [
+        {
+            "version": "2.27.7",
+            "project": "torch",
+            "target": "cu130",
+        }
+    ],
+    "nvidia-nvshmem-cu12": [
+        {
+            "version": "3.3.24",
+            "project": "torch",
+            "target": "cu126",
+        },
+        {
+            "version": "3.3.24",
+            "project": "torch",
+            "target": "cu128",
+        },
+    ],
+    "nvidia-nvshmem-cu13": [
+        {
+            "version": "3.3.24",
+            "project": "torch",
+            "target": "cu130",
+        }
+    ],
+    "nvidia-nvtx-cu12": [
+        {
+            "version": "12.6.77",
+            "project": "torch",
+            "target": "cu126",
+        },
+        {
+            "version": "12.8.90",
+            "project": "torch",
+            "target": "cu128",
+        },
+    ],
+    "nvidia-nvtx": [
+        {
+            "version": "13.0.39",
+            "project": "torch",
+            "target": "cu130",
+        }
+    ],
+    "nvidia-nvjitlink-cu12": [
+        {
+            "version": "12.6.85",
+            "project": "torch",
+            "target": "cu126",
+        },
+        {
+            "version": "12.8.93",
+            "project": "torch",
+            "target": "cu128",
+        },
+    ],
+    "nvidia-nvjitlink": [
+        {
+            "version": "13.0.39",
+            "project": "torch",
+            "target": "cu130",
+        }
+    ],
+    "nvidia-cufile-cu12": [
+        {
+            "version": "1.11.1.6",
+            "project": "torch",
+            "target": "cu126",
+        },
+        {
+            "version": "1.13.1.3",
+            "project": "torch",
+            "target": "cu128",
+        },
+    ],
+    "nvidia-cufile": [
+        {
+            "version": "1.15.0.42",
+            "project": "torch",
+            "target": "cu130",
+        }
+    ],
+    "arpeggio": [{"version": "latest", "project": "triton"}],
+    "caliper-reader": [{"version": "latest", "project": "triton"}],
+    "contourpy": [{"version": "latest", "project": "triton"}],
+    "cycler": [{"version": "latest", "project": "triton"}],
+    "dill": [{"version": "latest", "project": "triton"}],
+    "fonttools": [{"version": "latest", "project": "triton"}],
+    "kiwisolver": [{"version": "latest", "project": "triton"}],
+    "llnl-hatchet": [{"version": "latest", "project": "triton"}],
+    "matplotlib": [{"version": "latest", "project": "triton"}],
+    "pandas": [{"version": "latest", "project": "triton"}],
+    "pydot": [{"version": "latest", "project": "triton"}],
+    "pyparsing": [{"version": "latest", "project": "triton"}],
+    "pytz": [{"version": "latest", "project": "triton"}],
+    "textX": [{"version": "latest", "project": "triton"}],
+    "tzdata": [{"version": "latest", "project": "triton"}],
+    "importlib-metadata": [{"version": "latest", "project": "triton"}],
+    "importlib-resources": [{"version": "latest", "project": "triton"}],
+    "zipp": [{"version": "latest", "project": "triton"}],
+    "aiohttp": [{"version": "latest", "project": "torchtune"}],
+    "aiosignal": [{"version": "latest", "project": "torchtune"}],
+    "antlr4-python3-runtime": [{"version": "latest", "project": "torchtune"}],
+    "attrs": [{"version": "latest", "project": "torchtune"}],
+    "blobfile": [{"version": "latest", "project": "torchtune"}],
+    "certifi": [{"version": "latest", "project": "torchtune"}],
+    "charset-normalizer": [{"version": "latest", "project": "torchtune"}],
+    "datasets": [{"version": "latest", "project": "torchtune"}],
+    # "dill": [{"version": "latest", "project": "torchtune"}],
+    "frozenlist": [{"version": "latest", "project": "torchtune"}],
+    "huggingface-hub": [{"version": "latest", "project": "torchtune"}],
+    "idna": [{"version": "latest", "project": "torchtune"}],
+    "lxml": [{"version": "latest", "project": "torchtune"}],
+    "markupsafe": [{"version": "latest", "project": "torchtune"}],
+    "multidict": [{"version": "latest", "project": "torchtune"}],
+    "multiprocess": [{"version": "latest", "project": "torchtune"}],
+    "omegaconf": [{"version": "latest", "project": "torchtune"}],
+    # "pandas": [{"version": "latest", "project": "torchtune"}],
+    "pyarrow": [{"version": "latest", "project": "torchtune"}],
+    "pyarrow-hotfix": [{"version": "latest", "project": "torchtune"}],
+    "pycryptodomex": [{"version": "latest", "project": "torchtune"}],
+    "python-dateutil": [{"version": "latest", "project": "torchtune"}],
+    # "pytz": [{"version": "latest", "project": "torchtune"}],
+    "pyyaml": [{"version": "latest", "project": "torchtune"}],
+    "regex": [{"version": "latest", "project": "torchtune"}],
+    "requests": [{"version": "latest", "project": "torchtune"}],
+    "safetensors": [{"version": "latest", "project": "torchtune"}],
+    "sentencepiece": [{"version": "latest", "project": "torchtune"}],
+    "six": [{"version": "latest", "project": "torchtune"}],
+    "tiktoken": [{"version": "latest", "project": "torchtune"}],
+    "tqdm": [{"version": "latest", "project": "torchtune"}],
+    # "tzdata": [{"version": "latest", "project": "torchtune"}],
+    "urllib3": [{"version": "latest", "project": "torchtune"}],
+    "xxhash": [{"version": "latest", "project": "torchtune"}],
+    "yarl": [{"version": "latest", "project": "torchtune"}],
+    "dpcpp-cpp-rt": [{"version": "latest", "project": "torch_xpu"}],
+    "intel-cmplr-lib-rt": [{"version": "latest", "project": "torch_xpu"}],
+    "intel-cmplr-lib-ur": [{"version": "latest", "project": "torch_xpu"}],
+    "intel-cmplr-lic-rt": [{"version": "latest", "project": "torch_xpu"}],
+    "intel-opencl-rt": [{"version": "latest", "project": "torch_xpu"}],
+    "intel-sycl-rt": [{"version": "latest", "project": "torch_xpu"}],
+    "intel-openmp": [{"version": "latest", "project": "torch_xpu"}],
+    "tcmlib": [{"version": "latest", "project": "torch_xpu"}],
+    "umf": [{"version": "latest", "project": "torch_xpu"}],
+    "intel-pti": [{"version": "latest", "project": "torch_xpu"}],
+    "tbb": [{"version": "latest", "project": "torch_xpu"}],
+    "oneccl-devel": [{"version": "latest", "project": "torch_xpu"}],
+    "oneccl": [{"version": "latest", "project": "torch_xpu"}],
+    "impi-rt": [{"version": "latest", "project": "torch_xpu"}],
+    "onemkl-sycl-blas": [{"version": "latest", "project": "torch_xpu"}],
+    "onemkl-sycl-dft": [{"version": "latest", "project": "torch_xpu"}],
+    "onemkl-sycl-lapack": [{"version": "latest", "project": "torch_xpu"}],
+    "onemkl-sycl-sparse": [{"version": "latest", "project": "torch_xpu"}],
+    "onemkl-sycl-rng": [{"version": "latest", "project": "torch_xpu"}],
+    "mkl": [{"version": "latest", "project": "torch_xpu"}],
     # vLLM
     "ninja": {"version": "latest", "project": "vllm"},
     "cuda-python": {"version": "12.9.0", "project": "vllm"},
@@ -304,377 +464,6 @@
     "python-multipart": {"version": "latest", "project": "vllm"},
     "email-validator": {"version": "latest", "project": "vllm"},
     "dnspython": {"version": "latest", "project": "vllm"},
-=======
-    "sympy": [{"version": "latest", "project": "torch"}],
-    "mpmath": [{"version": "latest", "project": "torch"}],
-    "pillow": [{"version": "latest", "project": "torch"}],
-    "networkx": [{"version": "latest", "project": "torch"}],
-    "numpy": [{"version": "latest", "project": "torch"}],
-    "jinja2": [{"version": "latest", "project": "torch"}],
-    "filelock": [{"version": "latest", "project": "torch"}],
-    "fsspec": [{"version": "latest", "project": "torch"}],
-    "nvidia-cudnn-cu11": [{"version": "latest", "project": "torch"}],
-    "nvidia-cudnn-cu12": [{"version": "latest", "project": "torch"}],
-    "typing-extensions": [{"version": "latest", "project": "torch"}],
-    "nvidia-cuda-nvrtc-cu12": [
-        {
-            "version": "12.6.77",
-            "project": "torch",
-            "target": "cu126",
-        },
-        {
-            "version": "12.8.93",
-            "project": "torch",
-            "target": "cu128",
-        },
-    ],
-    "nvidia-cuda-nvrtc": [
-        {
-            "version": "13.0.48",
-            "project": "torch",
-            "target": "cu130",
-        }
-    ],
-    "nvidia-cuda-runtime-cu12": [
-        {
-            "version": "12.6.77",
-            "project": "torch",
-            "target": "cu126",
-        },
-        {
-            "version": "12.8.90",
-            "project": "torch",
-            "target": "cu128",
-        },
-    ],
-    "nvidia-cuda-runtime": [
-        {
-            "version": "13.0.48",
-            "project": "torch",
-            "target": "cu130",
-        }
-    ],
-    "nvidia-cuda-cupti-cu12": [
-        {
-            "version": "12.6.80",
-            "project": "torch",
-            "target": "cu126",
-        },
-        {
-            "version": "12.8.90",
-            "project": "torch",
-            "target": "cu128",
-        },
-    ],
-    "nvidia-cuda-cupti": [
-        {
-            "version": "13.0.48",
-            "project": "torch",
-            "target": "cu130",
-        }
-    ],
-    "nvidia-cudnn-cu12": [
-        {
-            "version": "9.10.2.21",
-            "project": "torch",
-            "target": "cu126",
-        },
-        {
-            "version": "9.10.2.21",
-            "project": "torch",
-            "target": "cu128",
-        },
-    ],
-    "nvidia-cudnn-cu13": [
-        {
-            "version": "9.13.0.50",
-            "project": "torch",
-            "target": "cu130",
-        }
-    ],
-    "nvidia-cublas-cu12": [
-        {
-            "version": "12.6.4.1",
-            "project": "torch",
-            "target": "cu126",
-        },
-        {
-            "version": "12.8.4.1",
-            "project": "torch",
-            "target": "cu128",
-        },
-    ],
-    "nvidia-cublas": [
-        {
-            "version": "13.0.0.19",
-            "project": "torch",
-            "target": "cu130",
-        }
-    ],
-    "nvidia-cufft-cu12": [
-        {
-            "version": "11.3.0.4",
-            "project": "torch",
-            "target": "cu126",
-        },
-        {
-            "version": "11.3.3.83",
-            "project": "torch",
-            "target": "cu128",
-        },
-    ],
-    "nvidia-cufft": [
-        {
-            "version": "12.0.0.15",
-            "project": "torch",
-            "target": "cu130",
-        }
-    ],
-    "nvidia-curand-cu12": [
-        {
-            "version": "10.3.7.77",
-            "project": "torch",
-            "target": "cu126",
-        },
-        {
-            "version": "10.3.9.90",
-            "project": "torch",
-            "target": "cu128",
-        },
-    ],
-    "nvidia-curand": [
-        {
-            "version": "10.4.0.35",
-            "project": "torch",
-            "target": "cu130",
-        }
-    ],
-    "nvidia-cusolver-cu12": [
-        {
-            "version": "11.7.1.2",
-            "project": "torch",
-            "target": "cu126",
-        },
-        {
-            "version": "11.7.3.90",
-            "project": "torch",
-            "target": "cu128",
-        },
-    ],
-    "nvidia-cusolver": [
-        {
-            "version": "12.0.3.29",
-            "project": "torch",
-            "target": "cu130",
-        }
-    ],
-    "nvidia-cusparse-cu12": [
-        {
-            "version": "12.5.4.2",
-            "project": "torch",
-            "target": "cu126",
-        },
-        {
-            "version": "12.5.8.93",
-            "project": "torch",
-            "target": "cu128",
-        },
-    ],
-    "nvidia-cusparse": [
-        {
-            "version": "12.6.2.49",
-            "project": "torch",
-            "target": "cu130",
-        }
-    ],
-    "nvidia-cusparselt-cu12": [
-        {
-            "version": "0.7.1",
-            "project": "torch",
-            "target": "cu126",
-        },
-        {
-            "version": "0.7.1",
-            "project": "torch",
-            "target": "cu128",
-        },
-    ],
-    "nvidia-cusparselt-cu13": [
-        {
-            "version": "0.8.0",
-            "project": "torch",
-            "target": "cu130",
-        }
-    ],
-    "nvidia-nccl-cu12": [
-        {
-            "version": "2.27.5",
-            "project": "torch",
-            "target": "cu126",
-        },
-        {
-            "version": "2.27.5",
-            "project": "torch",
-            "target": "cu128",
-        },
-    ],
-    "nvidia-nccl-cu13": [
-        {
-            "version": "2.27.7",
-            "project": "torch",
-            "target": "cu130",
-        }
-    ],
-    "nvidia-nvshmem-cu12": [
-        {
-            "version": "3.3.24",
-            "project": "torch",
-            "target": "cu126",
-        },
-        {
-            "version": "3.3.24",
-            "project": "torch",
-            "target": "cu128",
-        },
-    ],
-    "nvidia-nvshmem-cu13": [
-        {
-            "version": "3.3.24",
-            "project": "torch",
-            "target": "cu130",
-        }
-    ],
-    "nvidia-nvtx-cu12": [
-        {
-            "version": "12.6.77",
-            "project": "torch",
-            "target": "cu126",
-        },
-        {
-            "version": "12.8.90",
-            "project": "torch",
-            "target": "cu128",
-        },
-    ],
-    "nvidia-nvtx": [
-        {
-            "version": "13.0.39",
-            "project": "torch",
-            "target": "cu130",
-        }
-    ],
-    "nvidia-nvjitlink-cu12": [
-        {
-            "version": "12.6.85",
-            "project": "torch",
-            "target": "cu126",
-        },
-        {
-            "version": "12.8.93",
-            "project": "torch",
-            "target": "cu128",
-        },
-    ],
-    "nvidia-nvjitlink": [
-        {
-            "version": "13.0.39",
-            "project": "torch",
-            "target": "cu130",
-        }
-    ],
-    "nvidia-cufile-cu12": [
-        {
-            "version": "1.11.1.6",
-            "project": "torch",
-            "target": "cu126",
-        },
-        {
-            "version": "1.13.1.3",
-            "project": "torch",
-            "target": "cu128",
-        },
-    ],
-    "nvidia-cufile": [
-        {
-            "version": "1.15.0.42",
-            "project": "torch",
-            "target": "cu130",
-        }
-    ],
-    "arpeggio": [{"version": "latest", "project": "triton"}],
-    "caliper-reader": [{"version": "latest", "project": "triton"}],
-    "contourpy": [{"version": "latest", "project": "triton"}],
-    "cycler": [{"version": "latest", "project": "triton"}],
-    "dill": [{"version": "latest", "project": "triton"}],
-    "fonttools": [{"version": "latest", "project": "triton"}],
-    "kiwisolver": [{"version": "latest", "project": "triton"}],
-    "llnl-hatchet": [{"version": "latest", "project": "triton"}],
-    "matplotlib": [{"version": "latest", "project": "triton"}],
-    "pandas": [{"version": "latest", "project": "triton"}],
-    "pydot": [{"version": "latest", "project": "triton"}],
-    "pyparsing": [{"version": "latest", "project": "triton"}],
-    "pytz": [{"version": "latest", "project": "triton"}],
-    "textX": [{"version": "latest", "project": "triton"}],
-    "tzdata": [{"version": "latest", "project": "triton"}],
-    "importlib-metadata": [{"version": "latest", "project": "triton"}],
-    "importlib-resources": [{"version": "latest", "project": "triton"}],
-    "zipp": [{"version": "latest", "project": "triton"}],
-    "aiohttp": [{"version": "latest", "project": "torchtune"}],
-    "aiosignal": [{"version": "latest", "project": "torchtune"}],
-    "antlr4-python3-runtime": [{"version": "latest", "project": "torchtune"}],
-    "attrs": [{"version": "latest", "project": "torchtune"}],
-    "blobfile": [{"version": "latest", "project": "torchtune"}],
-    "certifi": [{"version": "latest", "project": "torchtune"}],
-    "charset-normalizer": [{"version": "latest", "project": "torchtune"}],
-    "datasets": [{"version": "latest", "project": "torchtune"}],
-    "dill": [{"version": "latest", "project": "torchtune"}],
-    "frozenlist": [{"version": "latest", "project": "torchtune"}],
-    "huggingface-hub": [{"version": "latest", "project": "torchtune"}],
-    "idna": [{"version": "latest", "project": "torchtune"}],
-    "lxml": [{"version": "latest", "project": "torchtune"}],
-    "markupsafe": [{"version": "latest", "project": "torchtune"}],
-    "multidict": [{"version": "latest", "project": "torchtune"}],
-    "multiprocess": [{"version": "latest", "project": "torchtune"}],
-    "omegaconf": [{"version": "latest", "project": "torchtune"}],
-    "pandas": [{"version": "latest", "project": "torchtune"}],
-    "pyarrow": [{"version": "latest", "project": "torchtune"}],
-    "pyarrow-hotfix": [{"version": "latest", "project": "torchtune"}],
-    "pycryptodomex": [{"version": "latest", "project": "torchtune"}],
-    "python-dateutil": [{"version": "latest", "project": "torchtune"}],
-    "pytz": [{"version": "latest", "project": "torchtune"}],
-    "pyyaml": [{"version": "latest", "project": "torchtune"}],
-    "regex": [{"version": "latest", "project": "torchtune"}],
-    "requests": [{"version": "latest", "project": "torchtune"}],
-    "safetensors": [{"version": "latest", "project": "torchtune"}],
-    "sentencepiece": [{"version": "latest", "project": "torchtune"}],
-    "six": [{"version": "latest", "project": "torchtune"}],
-    "tiktoken": [{"version": "latest", "project": "torchtune"}],
-    "tqdm": [{"version": "latest", "project": "torchtune"}],
-    "tzdata": [{"version": "latest", "project": "torchtune"}],
-    "urllib3": [{"version": "latest", "project": "torchtune"}],
-    "xxhash": [{"version": "latest", "project": "torchtune"}],
-    "yarl": [{"version": "latest", "project": "torchtune"}],
-    "dpcpp-cpp-rt": [{"version": "latest", "project": "torch_xpu"}],
-    "intel-cmplr-lib-rt": [{"version": "latest", "project": "torch_xpu"}],
-    "intel-cmplr-lib-ur": [{"version": "latest", "project": "torch_xpu"}],
-    "intel-cmplr-lic-rt": [{"version": "latest", "project": "torch_xpu"}],
-    "intel-opencl-rt": [{"version": "latest", "project": "torch_xpu"}],
-    "intel-sycl-rt": [{"version": "latest", "project": "torch_xpu"}],
-    "intel-openmp": [{"version": "latest", "project": "torch_xpu"}],
-    "tcmlib": [{"version": "latest", "project": "torch_xpu"}],
-    "umf": [{"version": "latest", "project": "torch_xpu"}],
-    "intel-pti": [{"version": "latest", "project": "torch_xpu"}],
-    "tbb": [{"version": "latest", "project": "torch_xpu"}],
-    "oneccl-devel": [{"version": "latest", "project": "torch_xpu"}],
-    "oneccl": [{"version": "latest", "project": "torch_xpu"}],
-    "impi-rt": [{"version": "latest", "project": "torch_xpu"}],
-    "onemkl-sycl-blas": [{"version": "latest", "project": "torch_xpu"}],
-    "onemkl-sycl-dft": [{"version": "latest", "project": "torch_xpu"}],
-    "onemkl-sycl-lapack": [{"version": "latest", "project": "torch_xpu"}],
-    "onemkl-sycl-sparse": [{"version": "latest", "project": "torch_xpu"}],
-    "onemkl-sycl-rng": [{"version": "latest", "project": "torch_xpu"}],
-    "mkl": [{"version": "latest", "project": "torch_xpu"}],
->>>>>>> ebb706ae
 }
 
 
@@ -782,15 +571,11 @@
     parser = ArgumentParser("Upload dependent packages to s3://pytorch")
     # Get unique paths from the packages list
     project_paths = list(
-<<<<<<< HEAD
-        {pkg_info["project"] for pkg_info in PACKAGES_PER_PROJECT.values()}
-=======
-        set(
+        {
             config["project"]
             for pkg_configs in PACKAGES_PER_PROJECT.values()
             for config in pkg_configs
-        )
->>>>>>> ebb706ae
+        }
     )
     parser.add_argument("--package", choices=project_paths, default="torch")
     parser.add_argument("--dry-run", action="store_true")
@@ -803,19 +588,6 @@
         SUBFOLDERS.append("whl")
 
     for prefix in SUBFOLDERS:
-<<<<<<< HEAD
-        # Filter packages by the selected project path
-        selected_packages = {
-            pkg_name: pkg_info
-            for pkg_name, pkg_info in PACKAGES_PER_PROJECT.items()
-            if pkg_info["project"] == args.package
-        }
-        for pkg_name, pkg_info in selected_packages.items():
-            if "target" in pkg_info and pkg_info["target"] != "":
-                full_path = f"{prefix}/{pkg_info['target']}"
-            else:
-                full_path = f"{prefix}"
-=======
         # Process each package and its multiple configurations
         for pkg_name, pkg_configs in PACKAGES_PER_PROJECT.items():
             # Filter configurations by the selected project
@@ -829,7 +601,6 @@
                     full_path = f"{prefix}/{pkg_config['target']}"
                 else:
                     full_path = f"{prefix}"
->>>>>>> ebb706ae
 
                 upload_missing_whls(
                     pkg_name,
