--- conflicted
+++ resolved
@@ -8,13 +8,8 @@
 import time
 from collections import defaultdict
 from os import makedirs, path
-<<<<<<< HEAD
-from re import match, search, sub, compile
-from typing import Dict, Iterable, List, Optional, Set, Type, TypeVar, Union
-=======
-from re import match, sub
+from re import match, sub, compile
 from typing import Dict, Iterable, List, Optional, Set, TypeVar
->>>>>>> be01a401
 
 import boto3  # type: ignore[import]
 import botocore  # type: ignore[import]
@@ -640,9 +635,7 @@
         for obj in BUCKET.objects.filter(Prefix=prefix):
             is_acceptable = any(
                 [path.dirname(obj.key) == prefix]
-                + [
-                    match(f"{prefix}/{compile(pattern)}", path.dirname(obj.key))
-                ]
+                + [match(f"{prefix}/{compile(pattern)}", path.dirname(obj.key))]
             ) and obj.key.endswith(ACCEPTED_FILE_EXTENSIONS)
             if not is_acceptable:
                 continue
@@ -710,7 +703,9 @@
                     self.objects[idx].pep658 = response
 
     @classmethod
-    def from_S3(cls, prefix: str, pattern: str, with_metadata: bool = True) -> "S3Index":
+    def from_S3(
+        cls, prefix: str, pattern: str, with_metadata: bool = True
+    ) -> "S3Index":
         prefix = prefix.rstrip("/")
         obj_names = cls.fetch_object_names(prefix, pattern)
 
@@ -753,7 +748,12 @@
 def create_parser() -> argparse.ArgumentParser:
     parser = argparse.ArgumentParser("Manage S3 HTML indices for PyTorch")
     parser.add_argument("prefix", type=str, choices=PREFIXES + ["all"])
-    parser.add_argument("--subdir-pattern", type=str, choices=ACCEPTED_SUBDIR_PATTERNS + ["all"], default="all")
+    parser.add_argument(
+        "--subdir-pattern",
+        type=str,
+        choices=ACCEPTED_SUBDIR_PATTERNS + ["all"],
+        default="all",
+    )
     parser.add_argument("--do-not-upload", action="store_true")
     parser.add_argument("--compute-sha256", action="store_true")
     return parser
@@ -766,7 +766,11 @@
     if args.compute_sha256:
         action = "Computing checksums"
 
-    patterns = ACCEPTED_SUBDIR_PATTERNS if args.subdir_pattern == "all" else [args.subdir_pattern]
+    patterns = (
+        ACCEPTED_SUBDIR_PATTERNS
+        if args.subdir_pattern == "all"
+        else [args.subdir_pattern]
+    )
     prefixes = PREFIXES if args.prefix == "all" else [args.prefix]
     for prefix in prefixes:
         generate_pep503 = prefix.startswith("whl")
@@ -774,7 +778,9 @@
         stime = time.time()
         for pattern in patterns:
             idx = S3Index.from_S3(
-                prefix=prefix, pattern=pattern, with_metadata=generate_pep503 or args.compute_sha256
+                prefix=prefix,
+                pattern=pattern,
+                with_metadata=generate_pep503 or args.compute_sha256,
             )
         etime = time.time()
         print(
