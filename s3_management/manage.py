#!/usr/bin/env python

import argparse
import base64
import concurrent.futures
import dataclasses
import functools
import time
from collections import defaultdict
from os import makedirs, path
from re import match, sub
from typing import Dict, Iterable, List, Optional, Set, TypeVar

import boto3  # type: ignore[import]
import botocore  # type: ignore[import]
from packaging.version import InvalidVersion, parse as _parse_version, Version


S3 = boto3.resource("s3")
CLIENT = boto3.client("s3")

# bucket for download.pytorch.org
BUCKET = S3.Bucket("pytorch")
# bucket mirror just to hold index used with META CDN
BUCKET_META_CDN = S3.Bucket("pytorch-test")
INDEX_BUCKETS = {BUCKET, BUCKET_META_CDN}

ACCEPTED_FILE_EXTENSIONS = ("whl", "zip", "tar.gz", "json")
ACCEPTED_SUBDIR_PATTERNS = [
    r"cu[0-9]+",  # for cuda
    r"rocm[0-9]+\.[0-9]+",  # for rocm
    "cpu",
    "xpu",
]
PREFIXES = [
    "whl",
    "whl/nightly",
    "whl/test",
    "libtorch",
    "libtorch/nightly",
    "whl/test/variant",
    "whl/variant",
]

# NOTE: This refers to the name on the wheels themselves and not the name of
# package as specified by setuptools, for packages with "-" (hyphens) in their
# names you need to convert them to "_" (underscores) in order for them to be
# allowed here since the name of the wheels is compared here
PACKAGE_ALLOW_LIST = {
    x.lower()
    for x in [
        # ---- torchtune additional packages ----
        "aiohttp",
        "aiosignal",
        "aiohappyeyeballs",
        "antlr4_python3_runtime",
        "antlr4-python3-runtime",
        "async_timeout",
        "attrs",
        "blobfile",
        "datasets",
        "dill",
        "frozenlist",
        "huggingface_hub",
        "llnl_hatchet",
        "lxml",
        "multidict",
        "multiprocess",
        "omegaconf",
        "pandas",
        "psutil",
        "pyarrow",
        "pyarrow_hotfix",
        "pycryptodomex",
        "python_dateutil",
        "pytz",
        "PyYAML",
        "regex",
        "safetensors",
        "sentencepiece",
        "six",
        "tiktoken",
        "torchao",
        "torchao_nightly",
        "tzdata",
        "xxhash",
        "yarl",
        "pep_xxx_wheel_variants",
        "nvidia_variant_provider",
        # ---- triton additional packages ----
        "Arpeggio",
        "caliper_reader",
        "contourpy",
        "cycler",
        "dill",
        "fonttools",
        "kiwisolver",
        "llnl-hatchet",
        "matplotlib",
        "pandas",
        "pydot",
        "pyparsing",
        "pytz",
        "textx",
        "tzdata",
        "importlib_metadata",
        "importlib_resources",
        "zipp",
        # ---- torch xpu additional packages ----
        "dpcpp_cpp_rt",
        "intel_cmplr_lib_rt",
        "intel_cmplr_lib_ur",
        "intel_cmplr_lic_rt",
        "intel_opencl_rt",
        "intel_sycl_rt",
        "intel_openmp",
        "tcmlib",
        "umf",
        "intel_pti",
        "oneccl_devel",
        "oneccl",
        "impi_rt",
        "onemkl_sycl_blas",
        "onemkl_sycl_dft",
        "onemkl_sycl_lapack",
        "onemkl_sycl_sparse",
        "onemkl_sycl_rng",
        # ----
        "Pillow",
        "certifi",
        "charset_normalizer",
        "cmake",
        "colorama",
        "fbgemm_gpu",
        "fbgemm_gpu_genai",
        "filelock",
        "fsspec",
        "idna",
        "iopath",
        "intel_openmp",
        "Jinja2",
        "lit",
        "lightning_utilities",
        "MarkupSafe",
        "mpmath",
        "mkl",
        "mypy_extensions",
        "nestedtensor",
        "networkx",
        "numpy",
        "nvidia_cublas_cu11",
        "nvidia_cuda_cupti_cu11",
        "nvidia_cuda_nvrtc_cu11",
        "nvidia_cuda_runtime_cu11",
        "nvidia_cudnn_cu11",
        "nvidia_cufft_cu11",
        "nvidia_curand_cu11",
        "nvidia_cusolver_cu11",
        "nvidia_cusparse_cu11",
        "nvidia_nccl_cu11",
        "nvidia_nvtx_cu11",
        "nvidia_cublas_cu12",
        "nvidia_cuda_cupti_cu12",
        "nvidia_cuda_nvrtc_cu12",
        "nvidia_cuda_runtime_cu12",
        "nvidia_cudnn_cu12",
        "nvidia_cufft_cu12",
        "nvidia_cufile_cu12",
        "nvidia_nvshmem_cu12",
        "nvidia_curand_cu12",
        "nvidia_cusolver_cu12",
        "nvidia_cusparse_cu12",
        "nvidia_cusparselt_cu12",
        "nvidia_nccl_cu12",
        "nvidia_nvtx_cu12",
        "nvidia_nvjitlink_cu12",
        "nvidia_cublas",
        "nvidia_cuda_cupti",
        "nvidia_cuda_nvrtc",
        "nvidia_cuda_runtime",
        "nvidia_cudnn_cu13",
        "nvidia_cufft",
        "nvidia_cufile",
        "nvidia_nvshmem_cu13",
        "nvidia_curand",
        "nvidia_cusolver",
        "nvidia_cusparse",
        "nvidia_cusparselt_cu13",
        "nvidia_nccl_cu13",
        "nvidia_nvtx",
        "nvidia_nvjitlink",
        "packaging",
        "portalocker",
        "pyre_extensions",
        "pytorch_triton",
        "pytorch_triton_rocm",
        "pytorch_triton_xpu",
        "requests",
        "sympy",
        "tbb",
        "torch_no_python",
        "torch",
        "torch_tensorrt",
        "torcharrow",
        "torchaudio",
        "torchcodec",
        "torchcsprng",
        "torchdata",
        "torchdistx",
        "torchmetrics",
        "torchrec",
        "torchtext",
        "torchtune",
        "torchtitan",
        "torchvision",
        "torchvision_extra_decoders",
        "triton",
        "tqdm",
        "typing_extensions",
        "typing_inspect",
        "urllib3",
        "xformers",
        "executorch",
        "setuptools",
        "setuptools_scm",
        "wheel",
<<<<<<< HEAD
        # vllm
        "ninja",
        "cuda-python",
        "cuda-bindings",
        "cuda-pathfinder",
        "pynvml",
        "nvidia-ml-py",
        "einops",
        "packaging",
        "nvidia-cudnn-frontend",
        "cachetools",
        "blake3",
        "py-cpuinfo",
        "transformers",
        "hf-xet",
        "tokenizers",
        "protobuf",
        "fastapi",
        "annotated-types",
        "anyio",
        "pydantic",
        "pydantic-core",
        "sniffio",
        "starlette",
        "typing-inspection",
        "openai",
        "distro",
        "h11",
        "httpcore",
        "httpx",
        "jiter",
        "prometheus-client",
        "prometheus-fastapi-instrumentator",
        "lm-format-enforcer",
        "interegular",
        "llguidance",
        "outlines-core",
        "diskcache",
        "lark",
        "xgrammar",
        "partial-json-parser",
        "pyzmq",
        "msgspec",
        "gguf",
        "mistral-common",
        "rpds-py",
        "pycountry",
        "referencing",
        "pydantic-extra-types",
        "jsonschema-specifications",
        "jsonschema",
        "opencv-python-headless",
        "compressed-tensors",
        "frozendict",
        "depyf",
        "astor",
        "cloudpickle",
        "watchfiles",
        "python-json-logger",
        "scipy",
        "pybase64",
        "cbor2",
        "setproctitle",
        "openai-harmony",
        "numba",
        "llvmlite",
        "ray",
        "click",
        "msgpack",
        "fastapi-cli",
        "httptools",
        "markdown-it-py",
        "pygments",
        "python-dotenv",
        "rich",
        "rich-toolkit",
        "shellingham",
        "typer",
        "uvicorn",
        "uvloop",
        "websockets",
        "python-multipart",
        "email-validator",
        "dnspython",
=======
        "vllm",
        "flashinfer_python",
>>>>>>> ebb706ae
    ]
}


# How many packages should we keep of a specific package?
KEEP_THRESHOLD = 60


S3IndexType = TypeVar("S3IndexType", bound="S3Index")


@dataclasses.dataclass(frozen=False)
@functools.total_ordering
class S3Object:
    key: str
    orig_key: str
    checksum: Optional[str]
    size: Optional[int]
    pep658: Optional[str]

    def __hash__(self):
        return hash(self.key)

    def __str__(self):
        return self.key

    def __eq__(self, other):
        return self.key == other.key

    def __lt__(self, other):
        return self.key < other.key


def safe_parse_version(ver_str: str) -> Version:
    try:
        return _parse_version(ver_str)  # type: ignore[return-value]
    except InvalidVersion:
        return Version("0.0.0")


class S3Index:
    def __init__(self, objects: List[S3Object], prefix: str) -> None:
        self.objects = objects
        self.prefix = prefix.rstrip("/")
        self.html_name = "index.html"
        # should dynamically grab subdirectories like whl/test/cu101
        # so we don't need to add them manually anymore
        self.subdirs = {
            path.dirname(obj.key) for obj in objects if path.dirname != prefix
        }

    def nightly_packages_to_show(self) -> List[S3Object]:
        """Finding packages to show based on a threshold we specify

        Basically takes our S3 packages, normalizes the version for easier
        comparisons, then iterates over normalized versions until we reach a
        threshold and then starts adding package to delete after that threshold
        has been reached

        After figuring out what versions we'd like to hide we iterate over
        our original object list again and pick out the full paths to the
        packages that are included in the list of versions to delete
        """
        # also includes versions without GPU specifier (i.e. cu102) for easier
        # sorting, sorts in reverse to put the most recent versions first
        all_sorted_packages = sorted(
            {self.normalize_package_version(obj) for obj in self.objects},
            key=lambda name_ver: safe_parse_version(name_ver.split("-", 1)[-1]),
            reverse=True,
        )
        packages: Dict[str, int] = defaultdict(int)
        to_hide: Set[str] = set()
        for obj in all_sorted_packages:
            full_package_name = path.basename(obj)
            package_name = full_package_name.split("-")[0]
            # Hard pass on packages that are included in our allow list
            if package_name.lower() not in PACKAGE_ALLOW_LIST:
                to_hide.add(obj)
                continue
            if packages[package_name] >= KEEP_THRESHOLD:
                to_hide.add(obj)
            else:
                packages[package_name] += 1
        return list(
            set(self.objects).difference(
                {
                    obj
                    for obj in self.objects
                    if self.normalize_package_version(obj) in to_hide
                }
            )
        )

    def is_obj_at_root(self, obj: S3Object) -> bool:
        return path.dirname(obj.key) == self.prefix

    def _resolve_subdir(self, subdir: Optional[str] = None) -> str:
        if not subdir:
            subdir = self.prefix
        # make sure we strip any trailing slashes
        return subdir.rstrip("/")

    def gen_file_list(
        self, subdir: Optional[str] = None, package_name: Optional[str] = None
    ) -> Iterable[S3Object]:
        objects = self.objects
        subdir = self._resolve_subdir(subdir) + "/"
        for obj in objects:
            if (
                package_name is not None
                and self.obj_to_package_name(obj) != package_name
            ):
                continue
            if self.is_obj_at_root(obj) or obj.key.startswith(subdir):
                yield obj

    def get_package_names(self, subdir: Optional[str] = None) -> List[str]:
        return sorted(
            {self.obj_to_package_name(obj) for obj in self.gen_file_list(subdir)}
        )

    def normalize_package_version(self, obj: S3Object) -> str:
        # removes the GPU specifier from the package name as well as
        # unnecessary things like the file extension, architecture name, etc.
        return sub(r"%2B.*", "", "-".join(path.basename(obj.key).split("-")[:2]))

    def obj_to_package_name(self, obj: S3Object) -> str:
        return path.basename(obj.key).split("-", 1)[0].lower()

    def to_libtorch_html(self, subdir: Optional[str] = None) -> str:
        """Generates a string that can be used as the HTML index

        Takes our objects and transforms them into HTML that have historically
        been used by pip for installing pytorch, but now only used to generate libtorch browseable folder.
        """
        out: List[str] = []
        subdir = self._resolve_subdir(subdir)
        is_root = subdir == self.prefix
        for obj in self.gen_file_list(subdir, "libtorch"):
            # Skip root objs, as they are irrelevant for libtorch indexes
            if not is_root and self.is_obj_at_root(obj):
                continue
            # Strip our prefix
            sanitized_obj = obj.key.replace(subdir, "", 1)
            if sanitized_obj.startswith("/"):
                sanitized_obj = sanitized_obj.lstrip("/")
            out.append(f'<a href="/{obj.key}">{sanitized_obj}</a><br/>')
        return "\n".join(sorted(out))

    def to_simple_package_html(self, subdir: Optional[str], package_name: str) -> str:
        """Generates a string that can be used as the package simple HTML index"""
        out: List[str] = []
        # Adding html header
        out.append("<!DOCTYPE html>")
        out.append("<html>")
        out.append("  <body>")
        out.append(
            "    <h1>Links for {}</h1>".format(package_name.lower().replace("_", "-"))
        )
        for obj in sorted(self.gen_file_list(subdir, package_name)):
            # Do not include checksum for nightly packages, see
            # https://github.com/pytorch/test-infra/pull/6307
            maybe_fragment = (
                f"#sha256={obj.checksum}"
                if obj.checksum and not obj.orig_key.startswith("whl/nightly")
                else ""
            )
            attributes = ""
            if obj.pep658:
                pep658_sha = f"sha256={obj.pep658}"
                # pep714 renames the attribute to data-core-metadata
                attributes = f' data-dist-info-metadata="{pep658_sha}" data-core-metadata="{pep658_sha}"'
            # Ugly hack: mark networkx-3.3, 3.4.2 as Python-3.10+ only to unblock https://github.com/pytorch/pytorch/issues/152191
            if any(
                obj.key.endswith(x)
                for x in (
                    "networkx-3.3-py3-none-any.whl",
                    "networkx-3.4.2-py3-none-any.whl",
                )
            ):
                attributes += ' data-requires-python="&gt;=3.10"'

            out.append(
                f'    <a href="/{obj.key}{maybe_fragment}"{attributes}>{path.basename(obj.key).replace("%2B", "+")}</a><br/>'
            )
        # Adding html footer
        out.append("  </body>")
        out.append("</html>")
        out.append(f"<!--TIMESTAMP {int(time.time())}-->")
        return "\n".join(out)

    def to_simple_packages_html(
        self,
        subdir: Optional[str],
    ) -> str:
        """Generates a string that can be used as the simple HTML index"""
        out: List[str] = []
        # Adding html header
        out.append("<!DOCTYPE html>")
        out.append("<html>")
        out.append("  <body>")
        for pkg_name in sorted(self.get_package_names(subdir)):
            out.append(
                f'    <a href="{pkg_name.lower().replace("_", "-")}/">{pkg_name.replace("_", "-")}</a><br/>'
            )
        # Adding html footer
        out.append("  </body>")
        out.append("</html>")
        out.append(f"<!--TIMESTAMP {int(time.time())}-->")
        return "\n".join(out)

    def upload_libtorch_html(self) -> None:
        for subdir in self.subdirs:
            index_html = self.to_libtorch_html(subdir=subdir)
            for bucket in INDEX_BUCKETS:
                print(f"INFO Uploading {subdir}/{self.html_name} to {bucket.name}")
                bucket.Object(key=f"{subdir}/{self.html_name}").put(
                    ACL="public-read",
                    CacheControl="no-cache,no-store,must-revalidate",
                    ContentType="text/html",
                    Body=index_html,
                )

    def upload_pep503_htmls(self) -> None:
        for subdir in self.subdirs:
            index_html = self.to_simple_packages_html(subdir=subdir)
            for bucket in INDEX_BUCKETS:
                print(f"INFO Uploading {subdir}/index.html to {bucket.name}")
                bucket.Object(key=f"{subdir}/index.html").put(
                    ACL="public-read",
                    CacheControl="no-cache,no-store,must-revalidate",
                    ContentType="text/html",
                    Body=index_html,
                )
            for pkg_name in self.get_package_names(subdir=subdir):
                compat_pkg_name = pkg_name.lower().replace("_", "-")
                index_html = self.to_simple_package_html(
                    subdir=subdir, package_name=pkg_name
                )
                for bucket in INDEX_BUCKETS:
                    print(
                        f"INFO Uploading {subdir}/{compat_pkg_name}/index.html to {bucket.name}"
                    )
                    bucket.Object(key=f"{subdir}/{compat_pkg_name}/index.html").put(
                        ACL="public-read",
                        CacheControl="no-cache,no-store,must-revalidate",
                        ContentType="text/html",
                        Body=index_html,
                    )

    def save_libtorch_html(self) -> None:
        for subdir in self.subdirs:
            print(f"INFO Saving {subdir}/{self.html_name}")
            makedirs(subdir, exist_ok=True)
            with open(
                path.join(subdir, self.html_name), mode="w", encoding="utf-8"
            ) as f:
                f.write(self.to_libtorch_html(subdir=subdir))

    def save_pep503_htmls(self) -> None:
        for subdir in self.subdirs:
            print(f"INFO Saving {subdir}/index.html")
            makedirs(subdir, exist_ok=True)
            with open(path.join(subdir, "index.html"), mode="w", encoding="utf-8") as f:
                f.write(self.to_simple_packages_html(subdir=subdir))
            for pkg_name in self.get_package_names(subdir=subdir):
                makedirs(path.join(subdir, pkg_name), exist_ok=True)
                with open(
                    path.join(subdir, pkg_name, "index.html"),
                    mode="w",
                    encoding="utf-8",
                ) as f:
                    f.write(
                        self.to_simple_package_html(
                            subdir=subdir, package_name=pkg_name
                        )
                    )

    def compute_sha256(self) -> None:
        for obj in self.objects:
            if obj.checksum is not None:
                continue
            print(f"Updating {obj.orig_key} of size {obj.size} with SHA256 checksum")
            s3_obj = BUCKET.Object(key=obj.orig_key)
            s3_obj.copy_from(
                CopySource={"Bucket": BUCKET.name, "Key": obj.orig_key},
                Metadata=s3_obj.metadata,
                MetadataDirective="REPLACE",
                ACL="public-read",
                ChecksumAlgorithm="SHA256",
            )

    @classmethod
    def has_public_read(cls, key: str) -> bool:
        def is_all_users_group(o) -> bool:
            return (
                o.get("Grantee", {}).get("URI")
                == "http://acs.amazonaws.com/groups/global/AllUsers"
            )

        def can_read(o) -> bool:
            return o.get("Permission") in ["READ", "FULL_CONTROL"]

        acl_grants = CLIENT.get_object_acl(Bucket=BUCKET.name, Key=key)["Grants"]
        return any(is_all_users_group(x) and can_read(x) for x in acl_grants)

    @classmethod
    def grant_public_read(cls, key: str) -> None:
        CLIENT.put_object_acl(Bucket=BUCKET.name, Key=key, ACL="public-read")

    @classmethod
    def fetch_object_names(cls, prefix: str) -> List[str]:
        obj_names = []
        for obj in BUCKET.objects.filter(Prefix=prefix):
            is_acceptable = any(
                [path.dirname(obj.key) == prefix]
                + [
                    match(f"{prefix}/{pattern}", path.dirname(obj.key))
                    for pattern in ACCEPTED_SUBDIR_PATTERNS
                ]
            ) and obj.key.endswith(ACCEPTED_FILE_EXTENSIONS)
            if not is_acceptable:
                continue
            obj_names.append(obj.key)
        return obj_names

    def fetch_metadata(self) -> None:
        # Add PEP 503-compatible hashes to URLs to allow clients to avoid spurious downloads, if possible.
        regex_multipart_upload = r"^[A-Za-z0-9+/=]+=-[0-9]+$"
        with concurrent.futures.ThreadPoolExecutor(max_workers=6) as executor:
            for idx, future in {
                idx: executor.submit(
                    lambda key: CLIENT.head_object(
                        Bucket=BUCKET.name, Key=key, ChecksumMode="Enabled"
                    ),
                    obj.orig_key,
                )
                for (idx, obj) in enumerate(self.objects)
                if obj.size is None
            }.items():
                response = future.result()
                raw = response.get("ChecksumSHA256")
                if raw and match(regex_multipart_upload, raw):
                    # Possibly part of a multipart upload, making the checksum incorrect
                    print(
                        f"WARNING: {self.objects[idx].orig_key} has bad checksum: {raw}"
                    )
                    raw = None
                sha256 = raw and base64.b64decode(raw).hex()
                # For older files, rely on checksum-sha256 metadata that can be added to the file later
                if sha256 is None:
                    sha256 = response.get("Metadata", {}).get("checksum-sha256")
                if sha256 is None:
                    sha256 = response.get("Metadata", {}).get(
                        "x-amz-meta-checksum-sha256"
                    )
                self.objects[idx].checksum = sha256
                if size := response.get("ContentLength"):
                    self.objects[idx].size = int(size)

    def fetch_pep658(self) -> None:
        def _fetch_metadata(key: str) -> str:
            try:
                response = CLIENT.head_object(
                    Bucket=BUCKET.name, Key=f"{key}.metadata", ChecksumMode="Enabled"
                )
                sha256 = base64.b64decode(response.get("ChecksumSHA256")).hex()
                return sha256
            except botocore.exceptions.ClientError as e:  # type: ignore[attr-defined]
                if e.response["Error"]["Code"] == "404":
                    return ""
                raise

        with concurrent.futures.ThreadPoolExecutor(max_workers=6) as executor:
            metadata_futures = {
                idx: executor.submit(
                    _fetch_metadata,
                    obj.orig_key,
                )
                for (idx, obj) in enumerate(self.objects)
            }
            for idx, future in metadata_futures.items():
                response = future.result()
                if response is not None:
                    self.objects[idx].pep658 = response

    @classmethod
    def from_S3(cls, prefix: str, with_metadata: bool = True) -> "S3Index":
        prefix = prefix.rstrip("/")
        obj_names = cls.fetch_object_names(prefix)

        def sanitize_key(key: str) -> str:
            return key.replace("+", "%2B")

        rc = cls(
            [
                S3Object(
                    key=sanitize_key(key),
                    orig_key=key,
                    checksum=None,
                    size=None,
                    pep658=None,
                )
                for key in obj_names
            ],
            prefix,
        )
        if prefix == "whl/nightly":
            rc.objects = rc.nightly_packages_to_show()
        if with_metadata:
            rc.fetch_metadata()
            rc.fetch_pep658()
        return rc

    @classmethod
    def undelete_prefix(cls, prefix: str) -> None:
        paginator = CLIENT.get_paginator("list_object_versions")
        for page in paginator.paginate(Bucket=BUCKET.name, Prefix=prefix):
            for obj in page.get("DeleteMarkers", []):
                if not obj.get("IsLatest"):
                    continue
                obj_key, obj_version_id = obj["Key"], obj["VersionId"]
                obj_ver = S3.ObjectVersion(BUCKET.name, obj_key, obj_version_id)
                print(f"Undeleting {obj_key} deleted on {obj['LastModified']}")
                obj_ver.delete()


def create_parser() -> argparse.ArgumentParser:
    parser = argparse.ArgumentParser("Manage S3 HTML indices for PyTorch")
    parser.add_argument("prefix", type=str, choices=PREFIXES + ["all"])
    parser.add_argument("--do-not-upload", action="store_true")
    parser.add_argument("--compute-sha256", action="store_true")
    return parser


def main() -> None:
    parser = create_parser()
    args = parser.parse_args()
    action = "Saving indices" if args.do_not_upload else "Uploading indices"
    if args.compute_sha256:
        action = "Computing checksums"

    prefixes = PREFIXES if args.prefix == "all" else [args.prefix]
    for prefix in prefixes:
        generate_pep503 = prefix.startswith("whl")
        print(f"INFO: {action} for '{prefix}'")
        stime = time.time()
        idx = S3Index.from_S3(
            prefix=prefix, with_metadata=generate_pep503 or args.compute_sha256
        )
        etime = time.time()
        print(
            f"DEBUG: Fetched {len(idx.objects)} objects for '{prefix}' in {etime - stime:.2f} seconds"
        )
        if args.compute_sha256:
            idx.compute_sha256()
        elif args.do_not_upload:
            if generate_pep503:
                idx.save_pep503_htmls()
            else:
                idx.save_libtorch_html()
        else:
            if generate_pep503:
                idx.upload_pep503_htmls()
            else:
                idx.upload_libtorch_html()


if __name__ == "__main__":
    main()<|MERGE_RESOLUTION|>--- conflicted
+++ resolved
@@ -224,7 +224,6 @@
         "setuptools",
         "setuptools_scm",
         "wheel",
-<<<<<<< HEAD
         # vllm
         "ninja",
         "cuda-python",
@@ -309,10 +308,8 @@
         "python-multipart",
         "email-validator",
         "dnspython",
-=======
         "vllm",
-        "flashinfer_python",
->>>>>>> ebb706ae
+        "flashinfer-python",
     ]
 }
 
